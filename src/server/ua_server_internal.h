--- conflicted
+++ resolved
@@ -115,15 +115,13 @@
     UA_PubSubManager pubSubManager;
 #endif
 
-<<<<<<< HEAD
    /* Overwritten service table */
    UA_ServiceTable serviceTable;
-=======
+
 #if UA_MULTITHREADING >= 100
     UA_LOCK_TYPE(networkMutex)
     UA_LOCK_TYPE(serviceMutex)
 #endif
->>>>>>> 46270f27
 };
 
 /*****************/
