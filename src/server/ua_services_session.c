--- conflicted
+++ resolved
@@ -10,7 +10,6 @@
         return;
     }
 
-<<<<<<< HEAD
     UA_Endpoint* endpoint = NULL;
     for(size_t i=0; i<server->applicationsSize && !endpoint; i++){
         UA_Application* application = &server->applications[i];
@@ -41,20 +40,10 @@
                 UA_copy(&application->endpoints[i]->description, &response->serverEndpoints[i], &UA_TYPES[UA_TYPES_ENDPOINTDESCRIPTION]);
     }
 
-=======
-    /* Copy the server's endpoint into the response */
-    response->responseHeader.serviceResult =
-        UA_Array_copy(server->endpointDescriptions, server->endpointDescriptionsSize,
-                      (void**)&response->serverEndpoints, &UA_TYPES[UA_TYPES_ENDPOINTDESCRIPTION]);
->>>>>>> 0a28a5f5
     if(response->responseHeader.serviceResult != UA_STATUSCODE_GOOD)
         return;
 
     response->serverEndpointsSize = application->endpointsSize;
-
-    /* Mirror back the endpointUrl */
-    for(size_t i = 0; i < response->serverEndpointsSize; i++)
-        UA_String_copy(&request->endpointUrl, &response->serverEndpoints[i].endpointUrl);
 
     UA_Session *newSession;
     response->responseHeader.serviceResult =
@@ -97,7 +86,8 @@
        (request->userIdentityToken.content.decoded.type != &UA_TYPES[UA_TYPES_ANONYMOUSIDENTITYTOKEN] &&
         request->userIdentityToken.content.decoded.type != &UA_TYPES[UA_TYPES_USERNAMEIDENTITYTOKEN])) {
         UA_LOG_INFO_SESSION(server->config.logger, session, "ActivateSession: SecureChannel %i wants "
-                            "to activate, but the UserIdentify token is invalid", channel->securityToken.channelId);
+                            "to activate, but the UserIdentify token is invalid",
+                            channel->securityToken.channelId);
         response->responseHeader.serviceResult = UA_STATUSCODE_BADIDENTITYTOKENINVALID;
         return;
     }
