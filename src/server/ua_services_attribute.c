#include "ua_server_internal.h"
#include "ua_services.h"

/******************/
/* Read Attribute */
/******************/

/* force cast for zero-copy reading. ensure that the variant is never written
   into. */
static void
forceVariantSetScalar(UA_Variant *v, const void *p, const UA_DataType *t) {
    UA_Variant_init(v);
    v->type = t;
    v->data = (void*)(uintptr_t)p;
    v->storageType = UA_VARIANT_DATA_NODELETE;
}

UA_StatusCode isNamespaceAccessible(UA_Server *server, UA_Session *session,const UA_NodeId *nodeId){
    UA_NodeId tmpId = UA_NODEID_NUMERIC(0,1);
    if(UA_NodeId_equal(&session->sessionId,&tmpId))
        return UA_STATUSCODE_GOOD;
    for(size_t i =0;i<session->endpoint->application->availableNamespacesSize;i++){
        if(nodeId->namespaceIndex == session->endpoint->application->availableNamespaces[i]){
            return UA_STATUSCODE_GOOD;
        }
    }
    return UA_STATUSCODE_BADNOTSUPPORTED;
}

static UA_StatusCode
getVariableNodeValue(UA_Server *server, UA_Session *session, const UA_VariableNode *vn,
                     const UA_TimestampsToReturn timestamps, const UA_ReadValueId *id,
                     UA_DataValue *v) {
    UA_NumericRange range;
    UA_NumericRange *rangeptr = NULL;
    UA_StatusCode retval = UA_STATUSCODE_GOOD;
    if(id->indexRange.length > 0) {
        retval = parse_numericrange(&id->indexRange, &range);
        if(retval != UA_STATUSCODE_GOOD)
            return retval;
        rangeptr = &range;
    }

    if(vn->valueSource == UA_VALUESOURCE_DATA) {
        if(vn->value.data.callback.onRead)
            vn->value.data.callback.onRead(vn->value.data.callback.handle,
                                           vn->nodeId, &v->value, rangeptr);
        if(!rangeptr) {
            *v = vn->value.data.value;
            v->value.storageType = UA_VARIANT_DATA_NODELETE;
        } else
            retval = UA_Variant_copyRange(&vn->value.data.value.value, &v->value, range);
    } else {
        if(!vn->value.dataSource.read) {
            UA_LOG_DEBUG_SESSION(server->config.logger, session,
                                 "DataSource cannot be read in ReadRequest");
            retval = UA_STATUSCODE_BADINTERNALERROR;
        } else {
            UA_Boolean sourceTimeStamp = (timestamps == UA_TIMESTAMPSTORETURN_SOURCE ||
                                          timestamps == UA_TIMESTAMPSTORETURN_BOTH);
            retval = vn->value.dataSource.read(vn->value.dataSource.handle, vn->nodeId,
                                               sourceTimeStamp, rangeptr, v);
        }
    }

    if(rangeptr)
        UA_free(range.dimensions);
    return retval;
}

static UA_StatusCode
getVariableNodeArrayDimensions(const UA_VariableNode *vn, UA_DataValue *v) {
    UA_Variant_setArray(&v->value, vn->arrayDimensions,
                        vn->arrayDimensionsSize, &UA_TYPES[UA_TYPES_INT32]);
    v->value.storageType = UA_VARIANT_DATA_NODELETE;
    v->hasValue = true;
    return UA_STATUSCODE_GOOD;
}

static UA_StatusCode
getIsAbstractAttribute(const UA_Node *node, UA_Variant *v) {
    const UA_Boolean *isAbstract;
    switch(node->nodeClass) {
    case UA_NODECLASS_REFERENCETYPE:
        isAbstract = &((const UA_ReferenceTypeNode*)node)->isAbstract;
        break;
    case UA_NODECLASS_OBJECTTYPE:
        isAbstract = &((const UA_ObjectTypeNode*)node)->isAbstract;
        break;
    case UA_NODECLASS_VARIABLETYPE:
        isAbstract = &((const UA_VariableTypeNode*)node)->isAbstract;
        break;
    case UA_NODECLASS_DATATYPE:
        isAbstract = &((const UA_DataTypeNode*)node)->isAbstract;
        break;
    default:
        return UA_STATUSCODE_BADATTRIBUTEIDINVALID;
    }
    forceVariantSetScalar(v, isAbstract, &UA_TYPES[UA_TYPES_BOOLEAN]);
    return UA_STATUSCODE_GOOD;
}

static const UA_String binEncoding = {sizeof("DefaultBinary")-1, (UA_Byte*)"DefaultBinary"};
/* clang complains about unused variables */
/* static const UA_String xmlEncoding = {sizeof("DefaultXml")-1, (UA_Byte*)"DefaultXml"}; */

#define CHECK_NODECLASS(CLASS)                                  \
    if(!(node->nodeClass & (CLASS))) {                          \
        retval = UA_STATUSCODE_BADATTRIBUTEIDINVALID;           \
        break;                                                  \
    }

/* Reads a single attribute from a node in the nodestore */
void Service_Read_single(UA_Server *server, UA_Session *session,
                         const UA_TimestampsToReturn timestamps,
                         const UA_ReadValueId *id, UA_DataValue *v) {
<<<<<<< HEAD

    if(isNamespaceAccessible(server, session, &id->nodeId)!=UA_STATUSCODE_GOOD){
        v->hasStatus = true;
        v->status = UA_STATUSCODE_BADNODEIDUNKNOWN;
        return;
    }
    UA_LOG_DEBUG_SESSION(server->config.logger, session, "Read the attribute %i", id->attributeId);
=======
    UA_LOG_DEBUG_SESSION(server->config.logger, session,
                         "Read the attribute %i", id->attributeId);
>>>>>>> 24604543
    if(id->dataEncoding.name.length > 0 &&
       !UA_String_equal(&binEncoding, &id->dataEncoding.name)) {
           v->hasStatus = true;
           v->status = UA_STATUSCODE_BADDATAENCODINGUNSUPPORTED;
           return;
    }

    /* index range for a non-value */
    if(id->indexRange.length > 0 && id->attributeId != UA_ATTRIBUTEID_VALUE){
        v->hasStatus = true;
        v->status = UA_STATUSCODE_BADINDEXRANGENODATA;
        return;
    }

    const UA_Node *node = UA_NodeStore_get(server->nodestore, &id->nodeId);
    if(!node) {
        v->hasStatus = true;
        v->status = UA_STATUSCODE_BADNODEIDUNKNOWN;
        return;
    }

    /* When setting the value fails in the switch, we get an error code and set
       hasValue to false */
    UA_StatusCode retval = UA_STATUSCODE_GOOD;
    v->hasValue = true;
    switch(id->attributeId) {
    case UA_ATTRIBUTEID_NODEID:
        forceVariantSetScalar(&v->value, &node->nodeId, &UA_TYPES[UA_TYPES_NODEID]);
        break;
    case UA_ATTRIBUTEID_NODECLASS:
        forceVariantSetScalar(&v->value, &node->nodeClass, &UA_TYPES[UA_TYPES_NODECLASS]);
        break;
    case UA_ATTRIBUTEID_BROWSENAME:
        forceVariantSetScalar(&v->value, &node->browseName, &UA_TYPES[UA_TYPES_QUALIFIEDNAME]);
        break;
    case UA_ATTRIBUTEID_DISPLAYNAME:
        forceVariantSetScalar(&v->value, &node->displayName, &UA_TYPES[UA_TYPES_LOCALIZEDTEXT]);
        break;
    case UA_ATTRIBUTEID_DESCRIPTION:
        forceVariantSetScalar(&v->value, &node->description, &UA_TYPES[UA_TYPES_LOCALIZEDTEXT]);
        break;
    case UA_ATTRIBUTEID_WRITEMASK:
        forceVariantSetScalar(&v->value, &node->writeMask, &UA_TYPES[UA_TYPES_UINT32]);
        break;
    case UA_ATTRIBUTEID_USERWRITEMASK:
        forceVariantSetScalar(&v->value, &node->userWriteMask, &UA_TYPES[UA_TYPES_UINT32]);
        break;
    case UA_ATTRIBUTEID_ISABSTRACT:
        retval = getIsAbstractAttribute(node, &v->value);
        break;
    case UA_ATTRIBUTEID_SYMMETRIC:
        CHECK_NODECLASS(UA_NODECLASS_REFERENCETYPE);
        forceVariantSetScalar(&v->value, &((const UA_ReferenceTypeNode*)node)->symmetric,
                              &UA_TYPES[UA_TYPES_BOOLEAN]);
        break;
    case UA_ATTRIBUTEID_INVERSENAME:
        CHECK_NODECLASS(UA_NODECLASS_REFERENCETYPE);
        forceVariantSetScalar(&v->value, &((const UA_ReferenceTypeNode*)node)->inverseName,
                              &UA_TYPES[UA_TYPES_LOCALIZEDTEXT]);
        break;
    case UA_ATTRIBUTEID_CONTAINSNOLOOPS:
        CHECK_NODECLASS(UA_NODECLASS_VIEW);
        forceVariantSetScalar(&v->value, &((const UA_ViewNode*)node)->containsNoLoops,
                              &UA_TYPES[UA_TYPES_BOOLEAN]);
        break;
    case UA_ATTRIBUTEID_EVENTNOTIFIER:
        CHECK_NODECLASS(UA_NODECLASS_VIEW | UA_NODECLASS_OBJECT);
        forceVariantSetScalar(&v->value, &((const UA_ViewNode*)node)->eventNotifier,
                              &UA_TYPES[UA_TYPES_BYTE]);
        break;
    case UA_ATTRIBUTEID_VALUE:
        CHECK_NODECLASS(UA_NODECLASS_VARIABLE | UA_NODECLASS_VARIABLETYPE);
        retval = getVariableNodeValue(server, session, (const UA_VariableNode*)node,
                                      timestamps, id, v);
        break;
    case UA_ATTRIBUTEID_DATATYPE:
        CHECK_NODECLASS(UA_NODECLASS_VARIABLE | UA_NODECLASS_VARIABLETYPE);
        forceVariantSetScalar(&v->value, &((const UA_VariableTypeNode*)node)->dataType,
                              &UA_TYPES[UA_TYPES_NODEID]);
        break;
    case UA_ATTRIBUTEID_VALUERANK:
        CHECK_NODECLASS(UA_NODECLASS_VARIABLE | UA_NODECLASS_VARIABLETYPE);
        forceVariantSetScalar(&v->value, &((const UA_VariableTypeNode*)node)->valueRank,
                              &UA_TYPES[UA_TYPES_INT32]);
        break;
    case UA_ATTRIBUTEID_ARRAYDIMENSIONS:
        CHECK_NODECLASS(UA_NODECLASS_VARIABLE | UA_NODECLASS_VARIABLETYPE);
        retval = getVariableNodeArrayDimensions((const UA_VariableNode*)node, v);
        break;
    case UA_ATTRIBUTEID_ACCESSLEVEL:
        CHECK_NODECLASS(UA_NODECLASS_VARIABLE);
        forceVariantSetScalar(&v->value, &((const UA_VariableNode*)node)->accessLevel,
                              &UA_TYPES[UA_TYPES_BYTE]);
        break;
    case UA_ATTRIBUTEID_USERACCESSLEVEL:
        CHECK_NODECLASS(UA_NODECLASS_VARIABLE);
        forceVariantSetScalar(&v->value, &((const UA_VariableNode*)node)->userAccessLevel,
                              &UA_TYPES[UA_TYPES_BYTE]);
        break;
    case UA_ATTRIBUTEID_MINIMUMSAMPLINGINTERVAL:
        CHECK_NODECLASS(UA_NODECLASS_VARIABLE);
        forceVariantSetScalar(&v->value, &((const UA_VariableNode*)node)->minimumSamplingInterval,
                              &UA_TYPES[UA_TYPES_DOUBLE]);
        break;
    case UA_ATTRIBUTEID_HISTORIZING:
        CHECK_NODECLASS(UA_NODECLASS_VARIABLE);
        forceVariantSetScalar(&v->value, &((const UA_VariableNode*)node)->historizing,
                              &UA_TYPES[UA_TYPES_BOOLEAN]);
        break;
    case UA_ATTRIBUTEID_EXECUTABLE:
        CHECK_NODECLASS(UA_NODECLASS_METHOD);
        forceVariantSetScalar(&v->value, &((const UA_MethodNode*)node)->executable,
                              &UA_TYPES[UA_TYPES_BOOLEAN]);
        break;
    case UA_ATTRIBUTEID_USEREXECUTABLE:
        CHECK_NODECLASS(UA_NODECLASS_METHOD);
        forceVariantSetScalar(&v->value, &((const UA_MethodNode*)node)->userExecutable,
                              &UA_TYPES[UA_TYPES_BOOLEAN]);
        break;
    default:
        retval = UA_STATUSCODE_BADATTRIBUTEIDINVALID;
    }

    if(retval == UA_STATUSCODE_GOOD) {
        /* create server timestamp */
        if(timestamps == UA_TIMESTAMPSTORETURN_SERVER ||
           timestamps == UA_TIMESTAMPSTORETURN_BOTH) {
            v->serverTimestamp = UA_DateTime_now();
            v->hasServerTimestamp = true;
        }
        /* create and suppress source timestamps in value attributes */
        if(id->attributeId == UA_ATTRIBUTEID_VALUE) {
            if (timestamps == UA_TIMESTAMPSTORETURN_SERVER ||
                timestamps == UA_TIMESTAMPSTORETURN_NEITHER) {
                v->hasSourceTimestamp = false;
                v->hasSourcePicoseconds = false;
            } else if(!v->hasSourceTimestamp) {
                v->sourceTimestamp = UA_DateTime_now();
                v->hasSourceTimestamp = true;
            }
        }
    } else {
        /* return error code */
        v->hasValue = false;
        v->hasStatus = true;
        v->status = retval;
    }
}

void Service_Read(UA_Server *server, UA_Session *session,
                  const UA_ReadRequest *request, UA_ReadResponse *response) {
    UA_LOG_DEBUG_SESSION(server->config.logger, session, "Processing ReadRequest");
    if(request->nodesToReadSize <= 0) {
        response->responseHeader.serviceResult = UA_STATUSCODE_BADNOTHINGTODO;
        return;
    }

    /* check if the timestampstoreturn is valid */
    if(request->timestampsToReturn > UA_TIMESTAMPSTORETURN_NEITHER) {
        response->responseHeader.serviceResult = UA_STATUSCODE_BADTIMESTAMPSTORETURNINVALID;
        return;
    }

    size_t size = request->nodesToReadSize;
    response->results = UA_Array_new(size, &UA_TYPES[UA_TYPES_DATAVALUE]);
    if(!response->results) {
        response->responseHeader.serviceResult = UA_STATUSCODE_BADOUTOFMEMORY;
        return;
    }
    response->resultsSize = size;

    if(request->maxAge < 0) {
        response->responseHeader.serviceResult = UA_STATUSCODE_BADMAXAGEINVALID;
        return;
    }

#ifdef UA_ENABLE_EXTERNAL_NAMESPACES
    UA_Boolean isExternal[size];
    UA_UInt32 indices[size];
    memset(isExternal, false, sizeof(UA_Boolean) * size);
    for(size_t j = 0;j<server->externalNamespacesSize;j++) {
        size_t indexSize = 0;
        for(size_t i = 0;i < size;i++) {
            if(request->nodesToRead[i].nodeId.namespaceIndex != server->externalNamespaces[j].index)
                continue;
            isExternal[i] = true;
            indices[indexSize] = (UA_UInt32)i;
            indexSize++;
        }
        if(indexSize == 0)
            continue;
        UA_ExternalNodeStore *ens = &server->externalNamespaces[j].externalNodeStore;
        ens->readNodes(ens->ensHandle, &request->requestHeader, request->nodesToRead,
                       indices, (UA_UInt32)indexSize, response->results, false,
                       response->diagnosticInfos);
    }
#endif

    for(size_t i = 0;i < size;i++) {
#ifdef UA_ENABLE_EXTERNAL_NAMESPACES
        if(!isExternal[i])
#endif
            Service_Read_single(server, session, request->timestampsToReturn,
                                &request->nodesToRead[i], &response->results[i]);
    }

#ifdef UA_ENABLE_NONSTANDARD_STATELESS
    /* Add an expiry header for caching */
    if(session->sessionId.namespaceIndex == 0 &&
       session->sessionId.identifierType == UA_NODEIDTYPE_NUMERIC &&
       session->sessionId.identifier.numeric == 0){
        UA_ExtensionObject additionalHeader;
        UA_ExtensionObject_init(&additionalHeader);
        additionalHeader.encoding = UA_EXTENSIONOBJECT_ENCODED_BYTESTRING;
        additionalHeader.content.encoded.typeId =UA_TYPES[UA_TYPES_VARIANT].typeId;

        UA_Variant variant;
        UA_Variant_init(&variant);

        UA_DateTime* expireArray = NULL;
        expireArray = UA_Array_new(request->nodesToReadSize,
                                   &UA_TYPES[UA_TYPES_DATETIME]);
        variant.data = expireArray;

        /* expires in 20 seconds */
        for(UA_UInt32 i = 0;i < response->resultsSize;i++) {
            expireArray[i] = UA_DateTime_now() + 20 * 100 * 1000 * 1000;
        }
        UA_Variant_setArray(&variant, expireArray, request->nodesToReadSize,
                            &UA_TYPES[UA_TYPES_DATETIME]);

        size_t offset = 0;
        UA_ByteString str;
        size_t strlength = UA_calcSizeBinary(&variant, &UA_TYPES[UA_TYPES_VARIANT]);
        UA_ByteString_allocBuffer(&str, strlength);
        /* No chunking callback for the encoding */
        UA_StatusCode retval = UA_encodeBinary(&variant, &UA_TYPES[UA_TYPES_VARIANT],
                                               NULL, NULL, &str, &offset);
        UA_Array_delete(expireArray, request->nodesToReadSize, &UA_TYPES[UA_TYPES_DATETIME]);
        if(retval == UA_STATUSCODE_GOOD){
            additionalHeader.content.encoded.body.data = str.data;
            additionalHeader.content.encoded.body.length = offset;
            response->responseHeader.additionalHeader = additionalHeader;
        }
    }
#endif
}

/* Exposes the Read service to local users */
UA_DataValue
UA_Server_read(UA_Server *server, const UA_ReadValueId *item,
               UA_TimestampsToReturn timestamps) {
    UA_DataValue dv;
    UA_DataValue_init(&dv);
    UA_RCU_LOCK();
    Service_Read_single(server, &adminSession, timestamps, item, &dv);
    UA_RCU_UNLOCK();
    return dv;
}

/* Used in inline functions exposing the Read service with more syntactic sugar
 * for individual attributes */
UA_StatusCode
__UA_Server_read(UA_Server *server, const UA_NodeId *nodeId,
                 const UA_AttributeId attributeId, void *v) {
    /* Call the read service */
    UA_ReadValueId item;
    UA_ReadValueId_init(&item);
    item.nodeId = *nodeId;
    item.attributeId = attributeId;
    UA_DataValue dv = UA_Server_read(server, &item, UA_TIMESTAMPSTORETURN_NEITHER);

    /* Check the return value */
    UA_StatusCode retval = UA_STATUSCODE_GOOD;
    if(dv.hasStatus)
        retval = dv.hasStatus;
    else if(!dv.hasValue)
        retval = UA_STATUSCODE_BADUNEXPECTEDERROR;
    if(retval != UA_STATUSCODE_GOOD) {
        UA_DataValue_deleteMembers(&dv);
        return retval;
    }

    /* Prepare the result */
    if(attributeId == UA_ATTRIBUTEID_VALUE ||
       attributeId == UA_ATTRIBUTEID_ARRAYDIMENSIONS) {
        /* Return the entire variant */
        if(dv.value.storageType == UA_VARIANT_DATA_NODELETE) {
            retval = UA_Variant_copy(&dv.value, v);
        } else {
            /* storageType is UA_VARIANT_DATA. Copy the entire variant
             * (including pointers and all) */
            memcpy(v, &dv.value, sizeof(UA_Variant));
        }
    } else {
        /* Return the variant content only */
        if(dv.value.storageType == UA_VARIANT_DATA_NODELETE) {
            retval = UA_copy(dv.value.data, v, dv.value.type);
        } else {
            /* storageType is UA_VARIANT_DATA. Copy the content of the type
             * (including pointers and all) */
            memcpy(v, dv.value.data, dv.value.type->memSize);
            /* Delete the "carrier" in the variant */
            UA_free(dv.value.data);
        }
    }
    return retval;
}

/*******************/
/* Write Attribute */
/*******************/

enum type_equivalence {
    TYPE_EQUIVALENCE_NONE,
    TYPE_EQUIVALENCE_ENUM,
    TYPE_EQUIVALENCE_OPAQUE
};

static enum type_equivalence typeEquivalence(const UA_DataType *t) {
    if(t->membersSize != 1 || !t->members[0].namespaceZero)
        return TYPE_EQUIVALENCE_NONE;
    if(t->members[0].memberTypeIndex == UA_TYPES_INT32)
        return TYPE_EQUIVALENCE_ENUM;
    if(t->members[0].memberTypeIndex == UA_TYPES_BYTE && t->members[0].isArray)
        return TYPE_EQUIVALENCE_OPAQUE;
    return TYPE_EQUIVALENCE_NONE;
}

static const UA_DataType *
findDataType(const UA_NodeId *typeId) {
    for(size_t i = 0; i < UA_TYPES_COUNT; i++) {
        if(UA_TYPES[i].typeId.identifier.numeric == typeId->identifier.numeric)
            return &UA_TYPES[i];
    }
    return NULL;
}

/* Test whether a valurank and the given arraydimensions are compatible. zero
 * array dimensions indicate a scalar */
static UA_StatusCode
UA_matchValueRankArrayDimensions(UA_Int32 valueRank, size_t arrayDimensionsSize) {
    switch(valueRank) {
    case -3: /* the value can be a scalar or a one dimensional array */
        if(arrayDimensionsSize > 1)
            return UA_STATUSCODE_BADTYPEMISMATCH;
        break;
    case -2: /* the value can be a scalar or an array with any number of dimensions */
        break;
    case -1: /* the value is a scalar */
        if(arrayDimensionsSize > 0)
            return UA_STATUSCODE_BADTYPEMISMATCH;
        break;
    case 0: /* the value is an array with one or more dimensions */
        if(arrayDimensionsSize < 1)
            return UA_STATUSCODE_BADTYPEMISMATCH;
        break;
    default: /* >= 1: the value is an array with the specified number of dimensions */
        if(valueRank < 0)
            return UA_STATUSCODE_BADTYPEMISMATCH;
        /* The following is not correct: May be an empty array; See "ServerType"->"ServerArray" as an example
         * Might hold true for other, specific use cases in userspace?
        if(arrayDimensionsSize != (size_t)valueRank)
            return UA_STATUSCODE_BADTYPEMISMATCH;
        */
    }
    return UA_STATUSCODE_GOOD;
}

/* Tests whether the value matches a variable definition given by
 * - datatype
 * - valueranke
 * - array dimensions.
 * Sometimes it can be necessary to transform the content of the value, e.g.
 * byte array to bytestring or uint32 to some enum. The editableValue may
 * contain a copy of the value. If possible, this value is edited to match the
 * datatype constraints. */
UA_StatusCode
UA_Variant_matchVariableDefinition(UA_Server *server, const UA_NodeId *variableDataTypeId,
                                   UA_Int32 variableValueRank,
                                   size_t variableArrayDimensionsSize,
                                   const UA_UInt32 *variableArrayDimensions,
                                   const UA_Variant *value,
                                   const UA_NumericRange *range, UA_Variant *editableValue) {
    size_t arrayDims;
    /* No content is only allowed for BaseDataType */
    const UA_NodeId *valueDataTypeId;
    UA_NodeId basedatatype = UA_NODEID_NUMERIC(0, UA_NS0ID_BASEDATATYPE);
    if(value->type)
        valueDataTypeId = &value->type->typeId;
    else
        valueDataTypeId = &basedatatype;
    
    /* See if the types match. The nodeid on the wire may be != the nodeid in
     * the node for opaque types, enums and bytestrings. value contains the
     * correct type definition after the following paragraph */
    if(!UA_NodeId_equal(valueDataTypeId, variableDataTypeId)) {
        /* is this a subtype? */
        const UA_NodeId subtypeId = UA_NODEID_NUMERIC(0, UA_NS0ID_HASSUBTYPE);
        UA_Boolean found = false;
        UA_StatusCode retval = isNodeInTree(server->nodestore, valueDataTypeId,
                                            variableDataTypeId, &subtypeId, 1, &found);
        if(retval != UA_STATUSCODE_GOOD)
            return retval;
        if(found)
            goto check_array;

        const UA_DataType *variableDataType = findDataType(variableDataTypeId);
        const UA_DataType *valueDataType = findDataType(valueDataTypeId);
        if(!editableValue || !variableDataType || !valueDataType)
            return UA_STATUSCODE_BADTYPEMISMATCH;

        /* a string is written to a byte array. the valuerank and array
           dimensions are checked later */
        if(variableDataType == &UA_TYPES[UA_TYPES_BYTE] &&
           valueDataType == &UA_TYPES[UA_TYPES_BYTESTRING] &&
           !range && !UA_Variant_isScalar(value)) {
            UA_ByteString *str = (UA_ByteString*)value->data;
            editableValue->type = &UA_TYPES[UA_TYPES_BYTE];
            editableValue->arrayLength = str->length;
            editableValue->data = str->data;
            goto check_array;
        }

        /* An enum was sent as an int32, or an opaque type as a bytestring. This
         * is detected with the typeIndex indicating the "true" datatype. */
        enum type_equivalence te1 = typeEquivalence(variableDataType);
        enum type_equivalence te2 = typeEquivalence(valueDataType);
        if(te1 != TYPE_EQUIVALENCE_NONE && te1 == te2) {
            editableValue->type = variableDataType;
            goto check_array;
        }

        /* No more possible equivalencies */
        return UA_STATUSCODE_BADTYPEMISMATCH;
    }

    /* Work only on the possibly transformed variant */
    if(editableValue)
        value = editableValue;

 check_array:
    /* Check if the valuerank allows for the value dimension */
    arrayDims = value->arrayDimensionsSize;
    if(value->arrayDimensionsSize == 0 && value->arrayLength > 0)
        arrayDims = 1;
    UA_StatusCode retval = UA_matchValueRankArrayDimensions(variableValueRank, arrayDims);
    if(retval != UA_STATUSCODE_GOOD) {
        UA_LOG_DEBUG(server->config.logger, UA_LOGCATEGORY_SERVER,
                     "New array dimensions do not match the value rank");
        return retval;
    }

    /* See if the array dimensions match */
    if(!range && variableArrayDimensions) {
        if(value->arrayDimensionsSize != variableArrayDimensionsSize) {
            UA_LOG_DEBUG(server->config.logger, UA_LOGCATEGORY_SERVER,
                         "Array dimensions of the value do not match the variable definition");
            return UA_STATUSCODE_BADTYPEMISMATCH;
        }
        /* dimension size zero in the node definition: this value dimension can be any size */
        for(size_t i = 0; i < variableArrayDimensionsSize; i++) {
            if(variableArrayDimensions[i] != value->arrayDimensions[i] &&
               variableArrayDimensions[i] != 0) {
                UA_LOG_DEBUG(server->config.logger, UA_LOGCATEGORY_SERVER,
                             "Array dimensions %u does not have the required length", (unsigned int)i);
                return UA_STATUSCODE_BADTYPEMISMATCH;
            }
        }
    }
    return UA_STATUSCODE_GOOD;
}

UA_StatusCode
UA_VariableNode_setDataType(UA_Server *server, UA_VariableNode *node,
                            const UA_VariableTypeNode *vt,
                            const UA_NodeId *dataType) {
    /* If this is a variabletype, there must be no instances or subtypes of it
       when we do the change */
    if(node->nodeClass == UA_NODECLASS_VARIABLETYPE &&
       UA_Node_hasSubTypeOrInstances((const UA_Node*)node))
        return UA_STATUSCODE_BADINTERNALERROR;

    /* Is the type abstract? */
    if(vt->isAbstract)
        return UA_STATUSCODE_BADTYPEMISMATCH;

    /* Does the new type match the constraints of the variabletype? */
    UA_NodeId subtypeId = UA_NODEID_NUMERIC(0, UA_NS0ID_HASSUBTYPE);
    UA_Boolean found = false;
    UA_StatusCode retval = isNodeInTree(server->nodestore, dataType,
                                        &vt->dataType, &subtypeId, 1, &found);
    if(retval != UA_STATUSCODE_GOOD || !found)
        return UA_STATUSCODE_BADTYPEMISMATCH;

    /* Check if the current value would match the new type */
    if(node->value.data.value.hasValue) {
        retval = UA_Variant_matchVariableDefinition(server, dataType, node->valueRank,
                                                    node->arrayDimensionsSize,
                                                    node->arrayDimensions,
                                                    &node->value.data.value.value, NULL, NULL);
        if(retval != UA_STATUSCODE_GOOD) {
            UA_LOG_DEBUG(server->config.logger, UA_LOGCATEGORY_SERVER,
                         "The current value does not match the new data type");
            return retval;
        }
    }
    
    /* replace the datatype nodeid */
    UA_NodeId dtCopy = node->dataType;
    retval = UA_NodeId_copy(dataType, &node->dataType);
    if(retval != UA_STATUSCODE_GOOD) {
        node->dataType = dtCopy;
        return retval;
    }
    UA_NodeId_deleteMembers(&dtCopy);
    return UA_STATUSCODE_GOOD; 
}

UA_StatusCode
UA_VariableNode_setValueRank(UA_Server *server, UA_VariableNode *node,
                             const UA_VariableTypeNode *vt,
                             const UA_Int32 valueRank) {
    /* If this is a variabletype, there must be no instances or subtypes of it
       when we do the change */
    if(node->nodeClass == UA_NODECLASS_VARIABLETYPE &&
       UA_Node_hasSubTypeOrInstances((const UA_Node*)node))
        return UA_STATUSCODE_BADINTERNALERROR;
    
    /* Check if the valuerank of the type allows the change */
    switch(vt->valueRank) {
    case -3: /* the value can be a scalar or a one dimensional array */
        if(valueRank != -1 && valueRank != 1)
            return UA_STATUSCODE_BADTYPEMISMATCH;
        break;
    case -2: /* the value can be a scalar or an array with any number of dimensions */
        break;
    case -1: /* the value is a scalar */
        return UA_STATUSCODE_BADTYPEMISMATCH;
    case 0: /* the value is an array with one or more dimensions */
        if(valueRank < 0)
            return UA_STATUSCODE_BADTYPEMISMATCH;
        break;
    default: /* >= 1: the value is an array with the specified number of dimensions */
        return UA_STATUSCODE_BADTYPEMISMATCH;
    }

    /* Check if the new value is compatible with the array dimensions */
    size_t arrayDims = node->value.data.value.value.arrayDimensionsSize;
    if(node->value.data.value.value.arrayDimensionsSize == 0 &&
       node->value.data.value.value.arrayLength > 0)
        arrayDims = 1;
    UA_StatusCode retval = UA_matchValueRankArrayDimensions(valueRank, arrayDims);
    if(retval != UA_STATUSCODE_GOOD)
        return retval;

    /* Ok, apply */
    node->valueRank = valueRank;
    return UA_STATUSCODE_GOOD;
}

UA_StatusCode
UA_VariableNode_setArrayDimensions(UA_Server *server, UA_VariableNode *node,
                                   const UA_VariableTypeNode *vt,
                                   size_t arrayDimensionsSize, UA_UInt32 *arrayDimensions) {
    /* If this is a variabletype, there must be no instances or subtypes of it
     * when we do the change */
    if(node->nodeClass == UA_NODECLASS_VARIABLETYPE &&
       UA_Node_hasSubTypeOrInstances((const UA_Node*)node))
        return UA_STATUSCODE_BADINTERNALERROR;

    /* Check that the array dimensions match with the valuerank */
    UA_StatusCode retval = UA_matchValueRankArrayDimensions(node->valueRank,
                                                            arrayDimensionsSize);
    if(retval != UA_STATUSCODE_GOOD) {
        UA_LOG_DEBUG(server->config.logger, UA_LOGCATEGORY_SERVER,
                     "The current value rank does not match the new array dimensions");
        return retval;
    }

    /* Check if the array dimensions match with the wildcards in the
     * variabletype (dimension length 0) */
    if(vt->arrayDimensions) {
        if(vt->arrayDimensionsSize != arrayDimensionsSize) {
            UA_LOG_DEBUG(server->config.logger, UA_LOGCATEGORY_SERVER,
                         "The variable type requires %u array dimenions",
                         (unsigned int)vt->arrayDimensionsSize);
            return UA_STATUSCODE_BADTYPEMISMATCH;
        }
        for(size_t i = 0; i < arrayDimensionsSize; i++) {
            if(vt->arrayDimensions[i] != 0 &&
               vt->arrayDimensions[i] != arrayDimensions[i]) {
                UA_LOG_DEBUG(server->config.logger, UA_LOGCATEGORY_SERVER,
                             "The variable type requires a different length of array dimensions %u",
                             (unsigned int)i);
                return UA_STATUSCODE_BADTYPEMISMATCH;
            }
        }
    }

    /* Check if the current value is compatible with the array dimensions */
    if(node->value.data.value.hasValue) {
        retval = UA_Variant_matchVariableDefinition(server, &node->dataType, node->valueRank,
                                                    arrayDimensionsSize, arrayDimensions,
                                                    &node->value.data.value.value, NULL, NULL);
        if(retval != UA_STATUSCODE_GOOD) {
            UA_LOG_DEBUG(server->config.logger, UA_LOGCATEGORY_SERVER,
                         "The current value does not match the new array dimensions");
            return retval;
        }
    }

    /* Ok, apply */
    UA_UInt32 *oldArrayDimensions = node->arrayDimensions;
    retval = UA_Array_copy(arrayDimensions, arrayDimensionsSize,
                           (void**)&node->arrayDimensions, &UA_TYPES[UA_TYPES_INT32]);
    if(retval != UA_STATUSCODE_GOOD)
        return retval;
    UA_free(oldArrayDimensions);
    node->arrayDimensionsSize = arrayDimensionsSize;
    return UA_STATUSCODE_GOOD;
}

static UA_StatusCode
setValueAfterTypeCheck(UA_VariableNode *node, UA_DataValue *editableValue,
                       UA_NumericRange *rangeptr) {
    UA_StatusCode retval = UA_STATUSCODE_GOOD;

    if(rangeptr) {
        /* Write with a range */
        if(editableValue->status == UA_STATUSCODE_GOOD) {
            if(!node->value.data.value.hasValue || !editableValue->hasValue)
                return UA_STATUSCODE_BADINDEXRANGEINVALID;

            /* Make Scalar a one-entry array for range matching */
            if(UA_Variant_isScalar(&editableValue->value))
                editableValue->value.arrayLength = 1;
                
            /* Write the value */
            retval = UA_Variant_setRangeCopy(&node->value.data.value.value,
                                             editableValue->value.data,
                                             editableValue->value.arrayLength, *rangeptr);
            if(retval != UA_STATUSCODE_GOOD)
                return retval;
        }
        node->value.data.value.hasStatus = editableValue->hasStatus;
        node->value.data.value.hasSourceTimestamp = editableValue->hasSourceTimestamp;
        node->value.data.value.hasSourcePicoseconds = editableValue->hasSourcePicoseconds;
        node->value.data.value.status = editableValue->status;
        node->value.data.value.sourceTimestamp = editableValue->sourceTimestamp;
        node->value.data.value.sourcePicoseconds = editableValue->sourcePicoseconds;
        return retval;
    }

    /* Replace scalar */
    UA_Variant old_value = node->value.data.value.value;
    retval = UA_DataValue_copy(editableValue, &node->value.data.value);
    if(retval == UA_STATUSCODE_GOOD)
        UA_Variant_deleteMembers(&old_value);
    else
        node->value.data.value.value = old_value; 
    return retval;
}

UA_StatusCode
UA_VariableNode_setValue(UA_Server *server, UA_VariableNode *node,
                         const UA_DataValue *value, const UA_String *indexRange) {
    /* Parse the range */
    UA_NumericRange range;
    UA_NumericRange *rangeptr = NULL;
    UA_StatusCode retval = UA_STATUSCODE_GOOD;
    if(indexRange && indexRange->length > 0) {
        if(!value->hasValue || !node->value.data.value.hasValue)
            return UA_STATUSCODE_BADINDEXRANGENODATA;
        retval = parse_numericrange(indexRange, &range);
        if(retval != UA_STATUSCODE_GOOD)
            return retval;
        rangeptr = &range;
    }

    /* Copy the value into an editable "container" where e.g. the datatype can
     * be adjusted */
    UA_DataValue editableValue = *value;
    editableValue.value.storageType = UA_VARIANT_DATA_NODELETE;

    /* Check the type definition and use a possibly transformed variant that
     * matches the node data type */
    if(value->hasValue) {
        retval = UA_Variant_matchVariableDefinition(server, &node->dataType, node->valueRank,
                                                    node->arrayDimensionsSize, node->arrayDimensions,
                                                    &value->value, rangeptr, &editableValue.value);
        if(retval != UA_STATUSCODE_GOOD) {
            UA_LOG_DEBUG(server->config.logger, UA_LOGCATEGORY_SERVER,
                         "The new value does not match the variable definiton");
            if(rangeptr)
                UA_free(range.dimensions);
            return retval;
        }
    }

    /* Set the source timestamp if there is none */
    if(!editableValue.hasSourceTimestamp) {
        editableValue.sourceTimestamp = UA_DateTime_now();
        editableValue.hasSourceTimestamp = true;
    }

    /* Write the value */
    if(node->valueSource == UA_VALUESOURCE_DATA) {
        retval = setValueAfterTypeCheck(node, &editableValue, rangeptr);
        if(retval != UA_STATUSCODE_GOOD)
            UA_LOG_DEBUG(server->config.logger, UA_LOGCATEGORY_SERVER,
                         "Could not write the value after checking the type (maybe an index range mismatch)");
        /* post-write callback */
        if(retval == UA_STATUSCODE_GOOD && node->value.data.callback.onWrite)
            node->value.data.callback.onWrite(node->value.data.callback.handle, node->nodeId,
                                              &node->value.data.value.value, rangeptr);
    } else {
        /* write into a datasource */
        if(!node->value.dataSource.write)
            retval = UA_STATUSCODE_BADWRITENOTSUPPORTED;
        else
            retval = node->value.dataSource.write(node->value.dataSource.handle,
                                                  node->nodeId, &value->value, rangeptr);
    }

    if(rangeptr)
        UA_free(range.dimensions);
    return retval;
}

static UA_StatusCode
writeIsAbstractAttribute(UA_Node *node, UA_Boolean value) {
    switch(node->nodeClass) {
    case UA_NODECLASS_OBJECTTYPE:
        ((UA_ObjectTypeNode*)node)->isAbstract = value;
        break;
    case UA_NODECLASS_REFERENCETYPE:
        ((UA_ReferenceTypeNode*)node)->isAbstract = value;
        break;
    case UA_NODECLASS_VARIABLETYPE:
        ((UA_VariableTypeNode*)node)->isAbstract = value;
        break;
    case UA_NODECLASS_DATATYPE:
        ((UA_DataTypeNode*)node)->isAbstract = value;
        break;
    default:
        return UA_STATUSCODE_BADNODECLASSINVALID;
    }
    return UA_STATUSCODE_GOOD;
}

#define CHECK_DATATYPE_SCALAR(EXP_DT)                                   \
    if(!wvalue->value.hasValue ||                                       \
       &UA_TYPES[UA_TYPES_##EXP_DT] != wvalue->value.value.type ||      \
       !UA_Variant_isScalar(&wvalue->value.value)) {                    \
        retval = UA_STATUSCODE_BADTYPEMISMATCH;                         \
        break;                                                          \
    }

#define CHECK_DATATYPE_ARRAY(EXP_DT)                                    \
    if(!wvalue->value.hasValue ||                                       \
       &UA_TYPES[UA_TYPES_##EXP_DT] != wvalue->value.value.type ||      \
       UA_Variant_isScalar(&wvalue->value.value)) {                     \
        retval = UA_STATUSCODE_BADTYPEMISMATCH;                         \
        break;                                                          \
    }

#define CHECK_NODECLASS_WRITE(CLASS)                                    \
    if((node->nodeClass & (CLASS)) == 0) {                              \
        retval = UA_STATUSCODE_BADNODECLASSINVALID;                     \
        break;                                                          \
    }

/* this function implements the main part of the write service */
static UA_StatusCode
CopyAttributeIntoNode(UA_Server *server, UA_Session *session,
                      UA_Node *node, const UA_WriteValue *wvalue) {
    if(!wvalue->value.hasValue)
        return UA_STATUSCODE_BADTYPEMISMATCH;

    const void *value = wvalue->value.value.data;
    UA_StatusCode retval = UA_STATUSCODE_GOOD;
    switch(wvalue->attributeId) {
    case UA_ATTRIBUTEID_NODEID:
    case UA_ATTRIBUTEID_NODECLASS:
        retval = UA_STATUSCODE_BADWRITENOTSUPPORTED;
        break;
    case UA_ATTRIBUTEID_BROWSENAME:
        CHECK_DATATYPE_SCALAR(QUALIFIEDNAME);
        UA_QualifiedName_deleteMembers(&node->browseName);
        UA_QualifiedName_copy(value, &node->browseName);
        break;
    case UA_ATTRIBUTEID_DISPLAYNAME:
        CHECK_DATATYPE_SCALAR(LOCALIZEDTEXT);
        UA_LocalizedText_deleteMembers(&node->displayName);
        UA_LocalizedText_copy(value, &node->displayName);
        break;
    case UA_ATTRIBUTEID_DESCRIPTION:
        CHECK_DATATYPE_SCALAR(LOCALIZEDTEXT);
        UA_LocalizedText_deleteMembers(&node->description);
        UA_LocalizedText_copy(value, &node->description);
        break;
    case UA_ATTRIBUTEID_WRITEMASK:
        CHECK_DATATYPE_SCALAR(UINT32);
        node->writeMask = *(const UA_UInt32*)value;
        break;
    case UA_ATTRIBUTEID_USERWRITEMASK:
        CHECK_DATATYPE_SCALAR(UINT32);
        node->userWriteMask = *(const UA_UInt32*)value;
        break;
    case UA_ATTRIBUTEID_ISABSTRACT:
        CHECK_DATATYPE_SCALAR(BOOLEAN);
        retval = writeIsAbstractAttribute(node, *(const UA_Boolean*)value);
        break;
    case UA_ATTRIBUTEID_SYMMETRIC:
        CHECK_NODECLASS_WRITE(UA_NODECLASS_REFERENCETYPE);
        CHECK_DATATYPE_SCALAR(BOOLEAN);
        ((UA_ReferenceTypeNode*)node)->symmetric = *(const UA_Boolean*)value;
        break;
    case UA_ATTRIBUTEID_INVERSENAME:
        CHECK_NODECLASS_WRITE(UA_NODECLASS_REFERENCETYPE);
        CHECK_DATATYPE_SCALAR(LOCALIZEDTEXT);
        UA_LocalizedText_deleteMembers(&((UA_ReferenceTypeNode*)node)->inverseName);
        UA_LocalizedText_copy(value, &((UA_ReferenceTypeNode*)node)->inverseName);
        break;
    case UA_ATTRIBUTEID_CONTAINSNOLOOPS:
        CHECK_NODECLASS_WRITE(UA_NODECLASS_VIEW);
        CHECK_DATATYPE_SCALAR(BOOLEAN);
        ((UA_ViewNode*)node)->containsNoLoops = *(const UA_Boolean*)value;
        break;
    case UA_ATTRIBUTEID_EVENTNOTIFIER:
        CHECK_NODECLASS_WRITE(UA_NODECLASS_VIEW | UA_NODECLASS_OBJECT);
        CHECK_DATATYPE_SCALAR(BYTE);
        ((UA_ViewNode*)node)->eventNotifier = *(const UA_Byte*)value;
        break;
    case UA_ATTRIBUTEID_VALUE:
        CHECK_NODECLASS_WRITE(UA_NODECLASS_VARIABLE | UA_NODECLASS_VARIABLETYPE);
        retval = UA_VariableNode_setValue(server, (UA_VariableNode*)node,
                                          &wvalue->value, &wvalue->indexRange);
        break;
    case UA_ATTRIBUTEID_DATATYPE: {
        CHECK_NODECLASS_WRITE(UA_NODECLASS_VARIABLE | UA_NODECLASS_VARIABLETYPE);
        CHECK_DATATYPE_SCALAR(NODEID);
        const UA_VariableTypeNode *vt = getVariableNodeType(server, (UA_VariableNode*)node);
        if(vt)
            retval = UA_VariableNode_setDataType(server, (UA_VariableNode*)node,
                                                 vt, (const UA_NodeId*)value);
        else
            retval = UA_STATUSCODE_BADINTERNALERROR;
        break; }
    case UA_ATTRIBUTEID_VALUERANK: {
        CHECK_NODECLASS_WRITE(UA_NODECLASS_VARIABLE | UA_NODECLASS_VARIABLETYPE);
        CHECK_DATATYPE_SCALAR(INT32);
        const UA_VariableTypeNode *vt = getVariableNodeType(server, (UA_VariableNode*)node);
        if(vt)
            retval = UA_VariableNode_setValueRank(server, (UA_VariableNode*)node,
                                                  vt, *(const UA_Int32*)value);
        else
            retval = UA_STATUSCODE_BADINTERNALERROR;
        break; }
    case UA_ATTRIBUTEID_ARRAYDIMENSIONS:
        CHECK_NODECLASS_WRITE(UA_NODECLASS_VARIABLE | UA_NODECLASS_VARIABLETYPE);
        CHECK_DATATYPE_ARRAY(UINT32); {
            const UA_VariableTypeNode *vt = getVariableNodeType(server, (UA_VariableNode*)node);
            if(vt)
                retval = UA_VariableNode_setArrayDimensions(server, (UA_VariableNode*)node,
                                                            vt, wvalue->value.value.arrayLength,
                                                            wvalue->value.value.data);
            else
                retval = UA_STATUSCODE_BADINTERNALERROR;
        }
        break;
    case UA_ATTRIBUTEID_ACCESSLEVEL:
        CHECK_NODECLASS_WRITE(UA_NODECLASS_VARIABLE);
        CHECK_DATATYPE_SCALAR(BYTE);
        ((UA_VariableNode*)node)->accessLevel = *(const UA_Byte*)value;
        break;
    case UA_ATTRIBUTEID_USERACCESSLEVEL:
        CHECK_NODECLASS_WRITE(UA_NODECLASS_VARIABLE);
        CHECK_DATATYPE_SCALAR(BYTE);
        ((UA_VariableNode*)node)->userAccessLevel = *(const UA_Byte*)value;
        break;
    case UA_ATTRIBUTEID_MINIMUMSAMPLINGINTERVAL:
        CHECK_NODECLASS_WRITE(UA_NODECLASS_VARIABLE);
        CHECK_DATATYPE_SCALAR(DOUBLE);
        ((UA_VariableNode*)node)->minimumSamplingInterval = *(const UA_Double*)value;
        break;
    case UA_ATTRIBUTEID_HISTORIZING:
        CHECK_NODECLASS_WRITE(UA_NODECLASS_VARIABLE);
        CHECK_DATATYPE_SCALAR(BOOLEAN);
        ((UA_VariableNode*)node)->historizing = *(const UA_Boolean*)value;
        break;
    case UA_ATTRIBUTEID_EXECUTABLE:
        CHECK_NODECLASS_WRITE(UA_NODECLASS_METHOD);
        CHECK_DATATYPE_SCALAR(BOOLEAN);
        ((UA_MethodNode*)node)->executable = *(const UA_Boolean*)value;
        break;
    case UA_ATTRIBUTEID_USEREXECUTABLE:
        CHECK_NODECLASS_WRITE(UA_NODECLASS_METHOD);
        CHECK_DATATYPE_SCALAR(BOOLEAN);
        ((UA_MethodNode*)node)->userExecutable = *(const UA_Boolean*)value;
        break;
    default:
        retval = UA_STATUSCODE_BADATTRIBUTEIDINVALID;
        break;
    }
    if(retval != UA_STATUSCODE_GOOD)
        UA_LOG_INFO_SESSION(server->config.logger, session,
                            "WriteRequest returned status code 0x%08x", retval);
    return retval;
}

<<<<<<< HEAD
UA_StatusCode Service_Write_single(UA_Server *server, UA_Session *session, const UA_WriteValue *wvalue) {
    if(isNamespaceAccessible(server, session, &wvalue->nodeId)!=UA_STATUSCODE_GOOD){
        return UA_STATUSCODE_BADWRITENOTSUPPORTED;
    }
    return UA_Server_editNode(server, session, &wvalue->nodeId, (UA_EditNodeCallback)CopyAttributeIntoNode, wvalue);
=======
UA_StatusCode
Service_Write_single(UA_Server *server, UA_Session *session,
                     const UA_WriteValue *wvalue) {
    return UA_Server_editNode(server, session, &wvalue->nodeId,
                              (UA_EditNodeCallback)CopyAttributeIntoNode, wvalue);
>>>>>>> 24604543
}

void
Service_Write(UA_Server *server, UA_Session *session,
              const UA_WriteRequest *request, UA_WriteResponse *response) {
    UA_LOG_DEBUG_SESSION(server->config.logger, session, "Processing WriteRequest");
    if(request->nodesToWriteSize <= 0) {
        response->responseHeader.serviceResult = UA_STATUSCODE_BADNOTHINGTODO;
        return;
    }

    response->results = UA_Array_new(request->nodesToWriteSize,
                                     &UA_TYPES[UA_TYPES_STATUSCODE]);
    if(!response->results) {
        response->responseHeader.serviceResult = UA_STATUSCODE_BADOUTOFMEMORY;
        return;
    }
    response->resultsSize = request->nodesToWriteSize;

#ifdef UA_ENABLE_EXTERNAL_NAMESPACES
    UA_Boolean isExternal[request->nodesToWriteSize];
    UA_UInt32 indices[request->nodesToWriteSize];
    memset(isExternal, false, sizeof(UA_Boolean)*request->nodesToWriteSize);
    for(size_t j = 0; j < server->externalNamespacesSize; j++) {
        UA_UInt32 indexSize = 0;
        for(size_t i = 0; i < request->nodesToWriteSize; i++) {
            if(request->nodesToWrite[i].nodeId.namespaceIndex !=
               server->externalNamespaces[j].index)
                continue;
            isExternal[i] = true;
            indices[indexSize] = (UA_UInt32)i;
            indexSize++;
        }
        if(indexSize == 0)
            continue;
        UA_ExternalNodeStore *ens = &server->externalNamespaces[j].externalNodeStore;
        ens->writeNodes(ens->ensHandle, &request->requestHeader, request->nodesToWrite,
                        indices, indexSize, response->results, response->diagnosticInfos);
    }
#endif

    for(size_t i = 0;i < request->nodesToWriteSize;i++) {
#ifdef UA_ENABLE_EXTERNAL_NAMESPACES
        if(!isExternal[i])
#endif
            response->results[i] = Service_Write_single(server, session,
                                                        &request->nodesToWrite[i]);
    }
}

/* Expose the write service to local user */
UA_StatusCode
UA_Server_write(UA_Server *server, const UA_WriteValue *value) {
    UA_RCU_LOCK();
    UA_StatusCode retval = Service_Write_single(server, &adminSession, value);
    UA_RCU_UNLOCK();
    return retval;
}

/* Convenience function to be wrapped into inline functions */
UA_StatusCode
__UA_Server_write(UA_Server *server, const UA_NodeId *nodeId,
                  const UA_AttributeId attributeId,
                  const UA_DataType *attr_type,
                  const void *value) {
    UA_WriteValue wvalue;
    UA_WriteValue_init(&wvalue);
    wvalue.nodeId = *nodeId;
    wvalue.attributeId = attributeId;
    if(attr_type != &UA_TYPES[UA_TYPES_VARIANT]) {
        /* hacked cast. the target WriteValue is used as const anyway */
        UA_Variant_setScalar(&wvalue.value.value, (void*)(uintptr_t)value, attr_type);
    } else {
        wvalue.value.value = *(const UA_Variant*)value;
    }
    wvalue.value.hasValue = true;
    UA_StatusCode retval = UA_Server_write(server, &wvalue);
    return retval;
}<|MERGE_RESOLUTION|>--- conflicted
+++ resolved
@@ -114,7 +114,6 @@
 void Service_Read_single(UA_Server *server, UA_Session *session,
                          const UA_TimestampsToReturn timestamps,
                          const UA_ReadValueId *id, UA_DataValue *v) {
-<<<<<<< HEAD
 
     if(isNamespaceAccessible(server, session, &id->nodeId)!=UA_STATUSCODE_GOOD){
         v->hasStatus = true;
@@ -122,10 +121,6 @@
         return;
     }
     UA_LOG_DEBUG_SESSION(server->config.logger, session, "Read the attribute %i", id->attributeId);
-=======
-    UA_LOG_DEBUG_SESSION(server->config.logger, session,
-                         "Read the attribute %i", id->attributeId);
->>>>>>> 24604543
     if(id->dataEncoding.name.length > 0 &&
        !UA_String_equal(&binEncoding, &id->dataEncoding.name)) {
            v->hasStatus = true;
@@ -1038,19 +1033,11 @@
     return retval;
 }
 
-<<<<<<< HEAD
-UA_StatusCode Service_Write_single(UA_Server *server, UA_Session *session, const UA_WriteValue *wvalue) {
-    if(isNamespaceAccessible(server, session, &wvalue->nodeId)!=UA_STATUSCODE_GOOD){
-        return UA_STATUSCODE_BADWRITENOTSUPPORTED;
-    }
-    return UA_Server_editNode(server, session, &wvalue->nodeId, (UA_EditNodeCallback)CopyAttributeIntoNode, wvalue);
-=======
 UA_StatusCode
 Service_Write_single(UA_Server *server, UA_Session *session,
                      const UA_WriteValue *wvalue) {
     return UA_Server_editNode(server, session, &wvalue->nodeId,
                               (UA_EditNodeCallback)CopyAttributeIntoNode, wvalue);
->>>>>>> 24604543
 }
 
 void
