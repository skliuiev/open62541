cmake_minimum_required(VERSION 3.0...3.12)
project(open62541)
# set(CMAKE_VERBOSE_MAKEFILE ON)

set(OPEN62541_SOURCE_DIR "${CMAKE_CURRENT_SOURCE_DIR}")

if(${CMAKE_VERSION} VERSION_LESS 3.12)
    cmake_policy(VERSION ${CMAKE_MAJOR_VERSION}.${CMAKE_MINOR_VERSION})
endif()

string(TOLOWER "${CMAKE_BUILD_TYPE}" BUILD_TYPE_LOWER_CASE)

set(CMAKE_MODULE_PATH "${PROJECT_SOURCE_DIR}/tools/cmake")
find_package(PythonInterp REQUIRED)
find_package(Git)
include(AssignSourceGroup)
include(GNUInstallDirs)

# Set when installed via make install
set(open62541_TOOLS_DIR ${PROJECT_SOURCE_DIR}/tools)
set(open62541_NODESET_DIR ${PROJECT_SOURCE_DIR}/deps/ua-nodeset)

include(macros_internal)
include(macros_public)

#############################
# Compiled binaries folders #
#############################

set(CMAKE_RUNTIME_OUTPUT_DIRECTORY ${CMAKE_BINARY_DIR}/bin)
set(CMAKE_LIBRARY_OUTPUT_DIRECTORY ${CMAKE_BINARY_DIR}/bin)
set(CMAKE_ARCHIVE_OUTPUT_DIRECTORY ${CMAKE_BINARY_DIR}/bin)

###########
# Version #
###########

include(SetGitBasedVersion)

# The version string will be automatically set based on the git describe output.
# This will automate the version strings. Just create a new tag, and the version will be set correctly.
set_open62541_version()
MESSAGE(STATUS "open62541 Version: ${OPEN62541_VER_MAJOR}.${OPEN62541_VER_MINOR}.${OPEN62541_VER_PATCH}${OPEN62541_VER_LABEL}")

#################
# Build Options #
#################

# Set default build type.
if(NOT CMAKE_BUILD_TYPE)
    message(STATUS "CMAKE_BUILD_TYPE not given; setting to 'Debug'")
    set(CMAKE_BUILD_TYPE "Debug" CACHE STRING "Choose the type of build" FORCE)
endif()

option(UA_ENABLE_AMALGAMATION "Concatenate the library to a single file open62541.h/.c" OFF)
set(UA_AMALGAMATION_ARCHITECTURES "" CACHE STRING "List of architectures to include in amalgamation")
mark_as_advanced(UA_AMALGAMATION_ARCHITECTURES)

# Platform. This is at the beginning in case the architecture changes some UA options
set(UA_ARCHITECTURE "None" CACHE STRING "Architecture to build open62541 on")

if(UA_ENABLE_AMALGAMATION)
    if("${UA_AMALGAMATION_ARCHITECTURES}" STREQUAL "")
        if(NOT "${UA_ARCHITECTURE}" STREQUAL "None")
            set(UA_AMALGAMATION_ARCHITECTURES "${UA_ARCHITECTURE}")
        else()
            # select some default architectures which should be included
            set(UA_AMALGAMATION_ARCHITECTURES "win32;posix")
        endif()
    endif()
    message(STATUS "Architectures included in amalgamation: ${UA_AMALGAMATION_ARCHITECTURES}")
endif()

if("${UA_ARCHITECTURE}" STREQUAL "None")
    if(UNIX)
        set(UA_ARCHITECTURE "posix" CACHE STRING "" FORCE)
    elseif(WIN32)
        set(UA_ARCHITECTURE "win32" CACHE STRING ""  FORCE)
    endif(UNIX)
endif()

message(STATUS "The selected architecture is: ${UA_ARCHITECTURE}")
string(TOUPPER ${UA_ARCHITECTURE} UA_ARCHITECTURE_UPPER)
add_definitions(-DUA_ARCHITECTURE_${UA_ARCHITECTURE_UPPER})

add_subdirectory(arch)

GET_PROPERTY(architectures GLOBAL PROPERTY UA_ARCHITECTURES)
list(SORT architectures)
set_property(CACHE UA_ARCHITECTURE PROPERTY STRINGS None ${architectures})

GET_PROPERTY(ua_architecture_directories_to_include GLOBAL PROPERTY UA_INCLUDE_DIRECTORIES)

GET_PROPERTY(ua_architecture_headers GLOBAL PROPERTY UA_ARCHITECTURE_HEADERS)

GET_PROPERTY(ua_architecture_headers_beginning GLOBAL PROPERTY UA_ARCHITECTURE_HEADERS_BEGINNING)

GET_PROPERTY(ua_architecture_sources GLOBAL PROPERTY UA_ARCHITECTURE_SOURCES)

set(ua_architecture_sources ${ua_architecture_sources}
    ${PROJECT_SOURCE_DIR}/arch/network_tcp.c
)

set(ua_architecture_headers ${ua_architecture_headers}
    ${PROJECT_SOURCE_DIR}/include/open62541/network_tcp.h
    ${PROJECT_SOURCE_DIR}/include/open62541/architecture_functions.h
)

if(UA_ENABLE_WEBSOCKET_SERVER)
    set(ua_architecture_sources ${ua_architecture_sources}
                                ${PROJECT_SOURCE_DIR}/arch/network_ws.c)

    set(ua_architecture_headers ${ua_architecture_headers}
                                ${PROJECT_SOURCE_DIR}/include/open62541/network_ws.h)
endif()

if(${UA_ARCHITECTURE} STREQUAL "None")
  message(FATAL_ERROR "No architecture was selected. Please select the architecture of your target platform")
endif(${UA_ARCHITECTURE} STREQUAL "None")

# Create a list of ifdefs for all the architectures.
# This is needed to enable a default architecture if none is selected through gcc compiler def.
# Especially if someone is using the amalgamated file on Linux/Windows he should not need to define an architecture.
set(UA_ARCHITECTURES_NODEF "1 ") #to make it easier to append later the && symbol
foreach(arch_ ${architectures})
    string(TOUPPER ${arch_} UA_ARCHITECTURE_UPPER_)
    set(UA_ARCHITECTURES_NODEF "${UA_ARCHITECTURES_NODEF} && !defined(UA_ARCHITECTURE_${UA_ARCHITECTURE_UPPER_})")
endforeach(arch_ ${architectures})

# Options
option(BUILD_SHARED_LIBS "Enable building of shared libraries (dll/so)" OFF)
set(UA_LOGLEVEL 300 CACHE STRING "Level at which logs shall be reported")
set(UA_MULTITHREADING 0 CACHE STRING "Level of multithreading (0-99: No Multithreading, 100-199: Thread-Safe API, >=200: Internal Threads")
option(UA_ENABLE_HISTORIZING "Enable server and client to provide historical access." OFF)
option(UA_ENABLE_METHODCALLS "Enable the Method service set" ON)
option(UA_ENABLE_NODEMANAGEMENT "Enable dynamic addition and removal of nodes at runtime" ON)
option(UA_ENABLE_SUBSCRIPTIONS "Enable subscriptions support." ON)
option(UA_ENABLE_SUBSCRIPTIONS_EVENTS "Enable the use of event subscriptions" OFF)
option(UA_ENABLE_DISCOVERY "Enable Discovery Service (LDS)" ON)
option(UA_ENABLE_SUBSCRIPTIONS_ALARMS_CONDITIONS "Enable the use of A&C. (EXPERIMENTAL)" OFF)
option(UA_ENABLE_DISCOVERY_MULTICAST "Enable Discovery Service with multicast support (LDS-ME)" OFF)
option(UA_ENABLE_ENCRYPTION "Enable encryption support (uses mbedTLS by default)" OFF)
option(UA_ENABLE_ENCRYPTION_OPENSSL "Enable encryption support (uses openssl)" OFF)
option(UA_ENABLE_ENCRYPTION_MBEDTLS "Enable encryption support (uses mbedTLS)" OFF)
option(UA_ENABLE_PARSING "Utility functions that require parsing (e.g. NodeId expressions)" ON)
option(UA_ENABLE_DA "Enable OPC UA DataAccess (Part 8) definitions" ON)
option(UA_ENABLE_MICRO_EMB_DEV_PROFILE "Builds CTT Compliant Micro Embedded Device Server Profile" OFF)
option(UA_ENABLE_WEBSOCKET_SERVER "Enable websocket support (uses libwebsockets)" OFF)

# security provider 
if(UA_ENABLE_ENCRYPTION)
    if(NOT UA_ENABLE_ENCRYPTION_OPENSSL)
        set(UA_ENABLE_ENCRYPTION_MBEDTLS ON)
    endif()
endif()
if(UA_ENABLE_ENCRYPTION_MBEDTLS)
    set(UA_ENABLE_ENCRYPTION ON)
    set(UA_ENABLE_ENCRYPTION_OPENSSL OFF)
endif()
if(UA_ENABLE_ENCRYPTION_OPENSSL)
    set(UA_ENABLE_ENCRYPTION ON)
    set(UA_ENABLE_ENCRYPTION_MBEDTLS OFF)
endif()    

# Namespace Zero
set(UA_NAMESPACE_ZERO "REDUCED" CACHE STRING "Completeness of the generated namespace zero (minimal/reduced/full)")
SET_PROPERTY(CACHE UA_NAMESPACE_ZERO PROPERTY STRINGS "MINIMAL" "REDUCED" "FULL")
if(UA_NAMESPACE_ZERO STREQUAL "MINIMAL")
    set(UA_GENERATED_NAMESPACE_ZERO OFF)
else()
    set(UA_GENERATED_NAMESPACE_ZERO ON)
endif()

if(MSVC AND UA_NAMESPACE_ZERO STREQUAL "FULL")
    # For the full NS0 we need a stack size of 8MB (as it is default on linux)
    # See https://github.com/open62541/open62541/issues/1326
    set(CMAKE_EXE_LINKER_FLAGS "${CMAKE_EXE_LINKER_FLAGS} /STACK:8000000")
endif()

if(UA_ENABLE_MICRO_EMB_DEV_PROFILE)
    if(NOT (UA_NAMESPACE_ZERO STREQUAL "FULL"))
        message(FATAL_ERROR "CTT Compliant Micro Embedded Device Server Profile needs full namespace zero")
    endif()
endif()

if(UA_BUILD_FUZZING OR UA_BUILD_OSS_FUZZ OR UA_BUILD_FUZZING_CORPUS)
    # Force enable options not passed in the build script, to also fuzzy-test this code
    set(UA_ENABLE_DISCOVERY ON CACHE STRING "" FORCE)
    set(UA_ENABLE_DISCOVERY_MULTICAST ON CACHE STRING "" FORCE)
    set(UA_ENABLE_ENCRYPTION ON CACHE STRING "" FORCE)
    set(UA_ENABLE_ENCRYPTION_MBEDTLS ON CACHE STRING "" FORCE)    
    set(UA_ENABLE_HISTORIZING ON CACHE STRING "" FORCE)
    set(UA_ENABLE_JSON_ENCODING ON CACHE STRING "" FORCE)
    set(UA_ENABLE_SUBSCRIPTIONS ON CACHE STRING "" FORCE)
    set(UA_ENABLE_SUBSCRIPTIONS_EVENTS ON CACHE STRING "" FORCE)
endif()

# It should not be possible to enable events without enabling subscriptions and full ns0
#if((UA_ENABLE_SUBSCRIPTIONS_EVENTS) AND (NOT (UA_ENABLE_SUBSCRIPTIONS AND UA_NAMESPACE_ZERO STREQUAL "FULL")))
#    message(FATAL_ERROR "Unable to enable events without UA_ENABLE_SUBSCRIPTIONS and full namespace 0")
#endif()

# It should not be possible to enable Alarms and Condition without enabling Events and full ns0
if((UA_ENABLE_SUBSCRIPTIONS_ALARMS_CONDITIONS) AND (NOT (UA_ENABLE_SUBSCRIPTIONS_EVENTS AND UA_NAMESPACE_ZERO STREQUAL "FULL")))
    message(FATAL_ERROR "Unable to enable A&C without UA_ENABLE_SUBSCRIPTIONS_EVENTS and full namespace 0")
endif()

if(UA_ENABLE_COVERAGE)
  set(CMAKE_BUILD_TYPE DEBUG)
  set(CMAKE_C_FLAGS "${CMAKE_C_FLAGS} -g -O0 -fprofile-arcs -ftest-coverage")
  set(CMAKE_EXE_LINKER_FLAGS "${CMAKE_EXE_LINKER_FLAGS} -fprofile-arcs -ftest-coverage -lgcov")
  set(CMAKE_SHARED_LINKER_FLAGS "${CMAKE_SHARED_LINKER_FLAGS} -fprofile-arcs -ftest-coverage")
endif()

if(UA_ENABLE_DISCOVERY_MULTICAST AND NOT UA_ENABLE_DISCOVERY)
    MESSAGE(WARNING "UA_ENABLE_DISCOVERY_MULTICAST is enabled, but not UA_ENABLE_DISCOVERY. UA_ENABLE_DISCOVERY_MULTICAST will be set to OFF")
    SET(UA_ENABLE_DISCOVERY_MULTICAST OFF CACHE BOOL "Enable Discovery Service with multicast support (LDS-ME)" FORCE)
endif()

# Advanced options
option(UA_ENABLE_COVERAGE "Enable gcov coverage" OFF)
mark_as_advanced(UA_ENABLE_COVERAGE)

option(UA_ENABLE_QUERY "Enable query support in the client (most servers don't support it)" OFF)
mark_as_advanced(UA_ENABLE_QUERY)

option(UA_ENABLE_IMMUTABLE_NODES "Nodes in the information model are not edited but copied and replaced" OFF)
mark_as_advanced(UA_ENABLE_IMMUTABLE_NODES)
if(UA_MULTITHREADING GREATER 100)
    set(UA_ENABLE_IMMUTABLE_NODES ON)
endif()

option(UA_ENABLE_EXPERIMENTAL_HISTORIZING "Enable client experimental historical access features" OFF)
mark_as_advanced(UA_ENABLE_EXPERIMENTAL_HISTORIZING)

option(UA_FORCE_32BIT "Force compilation as 32-bit executable" OFF)
mark_as_advanced(UA_FORCE_32BIT)

option(UA_FORCE_CPP "Force compilation with a C++ compiler" OFF)
mark_as_advanced(UA_FORCE_CPP)
if(UA_FORCE_CPP)
    add_definitions(-D__STDC_CONSTANT_MACROS) # We need the UINT32_C define
endif()

option(UA_ENABLE_PUBSUB "Enable publish/subscribe" OFF)
mark_as_advanced(UA_ENABLE_PUBSUB)

option(UA_ENABLE_PUBSUB_ETH_UADP "Enable publish/subscribe UADP over Ethernet" OFF)
mark_as_advanced(UA_ENABLE_PUBSUB_ETH_UADP)
if(UA_ENABLE_PUBSUB_ETH_UADP)
    if (NOT CMAKE_SYSTEM MATCHES "Linux")
    message(FATAL_ERROR "UADP over Ethernet is only available on Linux.")
	endif()
endif()

option(UA_ENABLE_PUBSUB_DELTAFRAMES "Enable sending of delta frames with only the changes" OFF)
mark_as_advanced(UA_ENABLE_PUBSUB_DELTAFRAMES)

option(UA_ENABLE_PUBSUB_INFORMATIONMODEL "Enable PubSub information model twin" OFF)
mark_as_advanced(UA_ENABLE_PUBSUB_INFORMATIONMODEL)
option(UA_ENABLE_PUBSUB_INFORMATIONMODEL_METHODS "Enable PubSub informationmodel methods" OFF)
mark_as_advanced(UA_ENABLE_PUBSUB_INFORMATIONMODEL_METHODS)
if(UA_ENABLE_PUBSUB_INFORMATIONMODEL_METHODS)
    if(NOT UA_ENABLE_PUBSUB_INFORMATIONMODEL)
        message(FATAL_ERROR "PubSub information model methods cannot be used with disabled PubSub information model.")
    endif()
endif()
if(UA_ENABLE_PUBSUB_INFORMATIONMODEL)
    if(NOT UA_ENABLE_PUBSUB)
        message(FATAL_ERROR "PubSub information model representation cannot be used with disabled PubSub function.")
    endif()
    if(UA_NAMESPACE_ZERO STREQUAL "MINIMAL")
        message(FATAL_ERROR "PubSub information model representation cannot be used with MINIMAL namespace zero.")
    endif()
endif()

option(UA_ENABLE_PUBSUB_CUSTOM_PUBLISH_HANDLING
       "Use a custom implementation for the publish callback handling" OFF)
mark_as_advanced(UA_ENABLE_PUBSUB_CUSTOM_PUBLISH_HANDLING)

option(UA_ENABLE_PUBSUB_ETH_UADP_ETF
       "Use ETF implementation for the ETH_UADP publish" OFF)
mark_as_advanced(UA_ENABLE_PUBSUB_ETH_UADP_ETF)

if(UA_ENABLE_PUBSUB_CUSTOM_PUBLISH_HANDLING)
    if(NOT UA_ENABLE_PUBSUB)
        message(FATAL_ERROR "Custom publish callback handling cannot be used with PubSub function disabled")
    endif()
endif()

if(UA_ENABLE_PUBSUB_ETH_UADP_ETF)
    if(NOT UA_ENABLE_PUBSUB)
        message(FATAL_ERROR "ETF publish callback handling cannot be used with PubSub function disabled")
    endif()
    if (NOT CMAKE_SYSTEM MATCHES "Linux")
        message(FATAL_ERROR "ETF is only available on Linux.")
    endif()
endif()

option(UA_ENABLE_JSON_ENCODING "Enable Json encoding (EXPERIMENTAL)" OFF)
mark_as_advanced(UA_ENABLE_JSON_ENCODING)

option(UA_ENABLE_PUBSUB_MQTT "Enable publish/subscribe with mqtt (experimental)" OFF)
mark_as_advanced(UA_ENABLE_PUBSUB_MQTT)
if(UA_ENABLE_PUBSUB_MQTT)
    # Warn if run in Windows
    if(WIN32)
        MESSAGE(WARNING "Multithreading is enabled in MQTT plugin. This feature is under development and marked as EXPERIMENTAL")
    endif()
    if(NOT UA_ENABLE_PUBSUB)
    message(FATAL_ERROR "Mqtt cannot be used with disabled PubSub function.")
    endif()
endif()

option(UA_ENABLE_STATUSCODE_DESCRIPTIONS "Enable conversion of StatusCode to human-readable error message" ON)
mark_as_advanced(UA_ENABLE_STATUSCODE_DESCRIPTIONS)

option(UA_ENABLE_TYPEDESCRIPTION "Add the type and member names to the UA_DataType structure" ON)
mark_as_advanced(UA_ENABLE_TYPEDESCRIPTION)

option(UA_ENABLE_NODESET_COMPILER_DESCRIPTIONS "Set node description attribute for nodeset compiler generated nodes" ON)
mark_as_advanced(UA_ENABLE_NODESET_COMPILER_DESCRIPTIONS)

option(UA_ENABLE_DETERMINISTIC_RNG "Do not seed the random number generator (e.g. for unit tests)." OFF)
mark_as_advanced(UA_ENABLE_DETERMINISTIC_RNG)

option(UA_ENABLE_MALLOC_SINGLETON
       "Use a global variable pointer for malloc (and free, ...) that can be switched at runtime" OFF)
mark_as_advanced(UA_ENABLE_MALLOC_SINGLETON)
if(UA_ENABLE_MALLOC_SINGLETON)
    if(NOT "${UA_ARCHITECTURE}" MATCHES "posix")
        message(FATAL_ERROR "The singleton malloc is available only for the posix architecture")
    endif()
endif()

option(UA_ENABLE_VALGRIND_INTERACTIVE "Enable dumping valgrind every iteration. CAUTION! SLOWDOWN!" OFF)
mark_as_advanced(UA_ENABLE_VALGRIND_INTERACTIVE)

option(UA_MSVC_FORCE_STATIC_CRT "Force linking with the static C-runtime library when compiling to static library with MSVC" ON)
mark_as_advanced(UA_MSVC_FORCE_STATIC_CRT)

option(UA_FILE_NS0 "Override the NodeSet xml file used to generate namespace zero")
mark_as_advanced(UA_FILE_NS0)

# Blacklist file passed as --blacklist to the nodeset compiler. All the given nodes will be removed from the generated
# nodeset, including all the references to and from that node. The format is a node id per line.
# Supported formats: "i=123" (for NS0), "ns=2;s=asdf" (matches NS2 in that specific file), or recommended
# "ns=http://opcfoundation.org/UA/DI/;i=123" namespace index independent node id
option(UA_FILE_NS0_BLACKLIST "File containing blacklisted nodes which should not be included in the generated nodeset code.")
mark_as_advanced(UA_FILE_NS0_BLACKLIST)

# Semaphores/file system may not be available on embedded devices. It can be
# disabled with the following option
option(UA_ENABLE_DISCOVERY_SEMAPHORE "Enable Discovery Semaphore support" ON)
mark_as_advanced(UA_ENABLE_DISCOVERY_SEMAPHORE)

option(UA_ENABLE_UNIT_TESTS_MEMCHECK "Use Valgrind (Linux) or DrMemory (Windows) to detect memory leaks when running the unit tests" OFF)
mark_as_advanced(UA_ENABLE_UNIT_TESTS_MEMCHECK)

option(UA_ENABLE_UNIT_TEST_FAILURE_HOOKS
       "Add hooks to force failure modes for additional unit tests. Not for production use!" OFF)
mark_as_advanced(UA_ENABLE_UNIT_TEST_FAILURE_HOOKS)

set(UA_VALGRIND_INTERACTIVE_INTERVAL 1000 CACHE STRING "The number of iterations to wait before creating the next dump")
mark_as_advanced(UA_VALGRIND_INTERACTIVE_INTERVAL)

# Build options for debugging
option(UA_DEBUG "Enable assertions and additional functionality that should not be included in release builds" OFF)
mark_as_advanced(UA_DEBUG)
if(CMAKE_BUILD_TYPE STREQUAL "Debug")
    set(UA_DEBUG ON)
endif()

option(UA_DEBUG_DUMP_PKGS "Dump every package received by the server as hexdump format" OFF)
mark_as_advanced(UA_DEBUG_DUMP_PKGS)

option(UA_ENABLE_HARDENING "Enable Hardening measures (e.g. Stack-Protectors and Fortify)" ON)
mark_as_advanced(UA_ENABLE_HARDENING)

if(CMAKE_VERSION VERSION_GREATER 3.6)
    set(UA_ENABLE_STATIC_ANALYZER "OFF" CACHE STRING "Enable installed static analyzer during build process (off/minimal/reduced/full)")
    mark_as_advanced(UA_ENABLE_STATIC_ANALYZER)
    SET_PROPERTY(CACHE UA_ENABLE_STATIC_ANALYZER PROPERTY STRINGS "OFF" "MINIMAL" "REDUCED" "FULL")
endif()

# Build Targets
option(UA_BUILD_EXAMPLES "Build example servers and clients" OFF)
option(UA_BUILD_TOOLS "Build OPC UA shell tools" OFF)
option(UA_BUILD_UNIT_TESTS "Build the unit tests" OFF)
option(UA_BUILD_FUZZING "Build the fuzzing executables" OFF)
mark_as_advanced(UA_BUILD_FUZZING)
if(UA_BUILD_FUZZING)
    # oss-fuzz already defines this by default
    add_definitions(-DFUZZING_BUILD_MODE_UNSAFE_FOR_PRODUCTION)
endif()

if(UA_ENABLE_EXPERIMENTAL_HISTORIZING)
    if(NOT UA_ENABLE_HISTORIZING)
        message(FATAL_ERROR "UA_ENABLE_EXPERIMENTAL_HISTORIZING cannot be used with disabled UA_ENABLE_HISTORIZING.")
    endif()
endif()

option(UA_BUILD_FUZZING_CORPUS "Build the fuzzing corpus" OFF)
mark_as_advanced(UA_BUILD_FUZZING_CORPUS)
if(UA_BUILD_FUZZING_CORPUS)
    add_definitions(-DUA_DEBUG_DUMP_PKGS_FILE)
    set(UA_ENABLE_TYPEDESCRIPTION ON CACHE STRING "" FORCE)
    #set(UA_DEBUG_DUMP_PKGS ON CACHE STRING "" FORCE)
endif()

option(UA_BUILD_OSS_FUZZ "Special build switch used in oss-fuzz" OFF)
mark_as_advanced(UA_BUILD_OSS_FUZZ)

# Advanced Build Targets
option(UA_PACK_DEBIAN "Special build switch used in .deb packaging" OFF)
mark_as_advanced(UA_PACK_DEBIAN)

# Building shared libs (dll, so). This option is written into ua_config.h.
set(UA_DYNAMIC_LINKING OFF)
if(BUILD_SHARED_LIBS)
  set(UA_DYNAMIC_LINKING ON)
  if (UA_ENABLE_DISCOVERY_MULTICAST)
      set(MDNSD_DYNAMIC_LINKING ON)
  endif()
endif()

# Warn if experimental features are enabled
if(UA_MULTITHREADING GREATER 199)
    MESSAGE(WARNING "UA_MULTITHREADING >= 200. Internal threads of the server are an EXPERIMENTAL feature. Expect bugs")
endif()

if(UA_ENABLE_SUBSCRIPTIONS_ALARMS_CONDITIONS)
    MESSAGE(WARNING "UA_ENABLE_SUBSCRIPTIONS_ALARMS_CONDITIONS is enabled. The feature is under development and marked as EXPERIMENTAL")
endif()

########################
# Linting during build #
########################
set(CMAKE_EXPORT_COMPILE_COMMANDS ON)
include(linting_build)

######################
# External Libraries #
######################

list(APPEND open62541_LIBRARIES "")

if(UA_ENABLE_ENCRYPTION)
    if(UA_ENABLE_ENCRYPTION_OPENSSL)
        # use the OpenSSL encryption library
        # https://cmake.org/cmake/help/v3.0/module/FindOpenSSL.html
        find_package(OpenSSL REQUIRED)
        list(APPEND open62541_LIBRARIES ${OPENSSL_LIBRARIES})
    else ()
        # The recommended way is to install mbedtls via the OS package manager. If
        # that is not possible, manually compile mbedTLS and set the cmake variables
        # defined in /tools/cmake/FindMbedTLS.cmake.
        find_package(MbedTLS REQUIRED)
        list(APPEND open62541_LIBRARIES ${MBEDTLS_LIBRARIES})
    endif()
endif()

if(UA_ENABLE_WEBSOCKET_SERVER)
    # The recommended way is to install libwebsockets via the OS package manager. If
    # that is not possible, manually compile libwebsockets and set the cmake variables
    # defined in /tools/cmake/Findlibwebsockets.cmake
    find_package(libwebsockets REQUIRED)
    list(APPEND open62541_LIBRARIES ${LIBWEBSOCKETS_LIBRARIES})
endif()

if(MINGW)
    # GCC stack protector support
    list(APPEND open62541_LIBRARIES ssp)
endif()

#####################
# Compiler Settings #
#####################

# Check if a C compiler flag is supported and add it (if supported)
# Taken from https://stackoverflow.com/a/33266748
include(CheckCCompilerFlag)
function(check_add_cc_flag CC_FLAG)
    string(FIND "${CMAKE_C_FLAGS}" "${CC_FLAG}" flag_already_set)
    if(flag_already_set EQUAL -1)
        message(STATUS "Test CC flag ${CC_FLAG}")
        check_c_compiler_flag("${CC_FLAG}" flag_supported)
        if(flag_supported)
            set(CMAKE_C_FLAGS "${CMAKE_C_FLAGS} ${CC_FLAG}" PARENT_SCOPE)
        endif()
        unset(flag_supported CACHE)
    endif()
endfunction()

if(NOT UA_FORCE_CPP AND (CMAKE_COMPILER_IS_GNUCC OR "x${CMAKE_C_COMPILER_ID}" STREQUAL "xClang"))
    check_add_cc_flag("-std=c99")   # C99 mode
    check_add_cc_flag("-pipe")      # Avoid writing temporary files (for compiler speed)
    check_add_cc_flag("-Wall")      # Warnings
    check_add_cc_flag("-Wextra")    # More warnings
    check_add_cc_flag("-Wpedantic") # Standard compliance
    check_add_cc_flag("-Werror")    # All warnings are errors

    check_add_cc_flag("-Wno-static-in-inline") # Clang doesn't like the use of static inline methods inside static inline methods
    check_add_cc_flag("-Wno-overlength-strings") # May happen in the nodeset compiler when complex values are directly encoded
    check_add_cc_flag("-Wno-unused-parameter") # some methods may require unused arguments to cast to a method pointer

    # Use a strict subset of the C and C++ languages
    check_add_cc_flag("-Wc++-compat")

    # Check that format strings (printf/scanf) are sane
    check_add_cc_flag("-Wformat")
    check_add_cc_flag("-Wformat-security")
    check_add_cc_flag("-Wformat-nonliteral")

    # Check prototype definitions
    check_add_cc_flag("-Wmissing-prototypes")
    check_add_cc_flag("-Wstrict-prototypes")
    check_add_cc_flag("-Wredundant-decls")

    check_add_cc_flag("-Wuninitialized")
    check_add_cc_flag("-Winit-self")
    check_add_cc_flag("-Wcast-qual")
    check_add_cc_flag("-Wstrict-overflow")
    check_add_cc_flag("-Wnested-externs")
    check_add_cc_flag("-Wmultichar")
    check_add_cc_flag("-Wundef")
    check_add_cc_flag("-fno-strict-aliasing") # fewer compiler assumptions about pointer types
    check_add_cc_flag("-fexceptions") # recommended for multi-threaded C code, also in combination with C++ code

    if(UA_FORCE_32BIT)
      string(FIND "${CMAKE_C_FLAGS}" "-m32" m32_already_set)
      if(m32_already_set EQUAL -1)
        set(CMAKE_C_FLAGS "${CMAKE_C_FLAGS} -m32")
      endif()
      unset(flag_supported CACHE)
    endif()

    if (NOT MINGW)
        if(UA_ENABLE_HARDENING)
            check_add_cc_flag("-fstack-protector-strong") # more performant stack protector, available since gcc 4.9
            check_add_cc_flag("-fstack-clash-protection") # increased reliability of stack overflow detection, available since gcc 8
            # future use (control flow integrity protection)
            check_add_cc_flag("-mcet")
            check_add_cc_flag("-fcf-protection")
        endif()

        # IPO requires too much memory for unit tests
        # GCC docu recommends to compile all files with the same options, therefore ignore it completely
        if(NOT UA_BUILD_UNIT_TESTS)
            # needed to check if IPO is supported (check needs cmake > 3.9)
            if("${CMAKE_VERSION}" VERSION_GREATER 3.9)
                cmake_policy(SET CMP0069 NEW) # needed as long as required cmake < 3.9
                include(CheckIPOSupported)
                check_ipo_supported(RESULT CC_HAS_IPO) # Inter Procedural Optimization / Link Time Optimization (should be same as -flto)
                if(CC_HAS_IPO)
                    set(CMAKE_INTERPROCEDURAL_OPTIMIZATION ON)
                endif()
            endif()
        endif()
    endif()

    if(UA_ENABLE_AMALGAMATION)
        add_definitions(-Wno-unused-function)
    endif()

    if(UA_PACK_DEBIAN)
        remove_definitions(-Wno-static-in-inline)
    endif()

    # Linker
    set(CMAKE_SHARED_LIBRARY_LINK_C_FLAGS "") # cmake sets -rdynamic by default

    # Debug
    if(BUILD_TYPE_LOWER_CASE STREQUAL "debug" AND UNIX)
        if("x${CMAKE_C_COMPILER_ID}" STREQUAL "xClang" AND NOT UA_ENABLE_UNIT_TESTS_MEMCHECK)
            # Add default sanitizer settings when using clang and Debug build.
            # This allows e.g. CLion to find memory locations for SegFaults
            message(STATUS "Sanitizer enabled")
            set(SANITIZER_FLAGS "-g -fno-omit-frame-pointer -gline-tables-only -fsanitize=address -fsanitize-address-use-after-scope -fsanitize-coverage=trace-pc-guard,trace-cmp -fsanitize=leak -fsanitize=undefined")
            set(CMAKE_C_FLAGS "${CMAKE_C_FLAGS} ${SANITIZER_FLAGS}")
            set(CMAKE_CXX_FLAGS "${CMAKE_CXX_FLAGS} ${SANITIZER_FLAGS}")
        endif()
    endif()

    if(UA_ENABLE_HARDENING AND ((CMAKE_BUILD_TYPE STREQUAL "Release") OR (CMAKE_BUILD_TYPE STREQUAL "RelWithDebInfo")))
        check_add_cc_flag("-D_FORTIFY_SOURCE=2") # run-time buffer overflow detection (needs at least -O1)
    endif()

    # Strip release builds
    if(CMAKE_BUILD_TYPE STREQUAL "MinSizeRel" OR CMAKE_BUILD_TYPE STREQUAL "Release")
        check_add_cc_flag("-ffunction-sections")
        check_add_cc_flag("-fdata-sections")
        check_add_cc_flag("-fno-unwind-tables")
        check_add_cc_flag("-fno-asynchronous-unwind-tables")
        check_add_cc_flag("-fno-math-errno")
        check_add_cc_flag("-fno-ident")

        # remove stack-protector with MinSizeRel
        if(CMAKE_BUILD_TYPE STREQUAL "MinSizeRel")
            check_add_cc_flag("-fno-stack-protector")
        endif()
        if(NOT OS9)
            set(CMAKE_C_LINK_FLAGS "${CMAKE_C_LINK_FLAGS} -s")
            set(CMAKE_SHARED_LINKER_FLAGS "${CMAKE_SHARED_LINKER_FLAGS} -s")
        endif()
        if(APPLE)
            set(CMAKE_C_LINK_FLAGS "${CMAKE_C_LINK_FLAGS} -Wl,-dead_strip")
            set(CMAKE_SHARED_LINKER_FLAGS "${CMAKE_SHARED_LINKER_FLAGS} -Wl,-dead_strip")
        else()
            set(CMAKE_C_LINK_FLAGS "${CMAKE_C_LINK_FLAGS} -Wl,--gc-sections")
            set(CMAKE_SHARED_LINKER_FLAGS "${CMAKE_SHARED_LINKER_FLAGS} -Wl,--gc-sections")
        endif()
        if(NOT WIN32 AND NOT CYGWIN AND NOT APPLE)
            # these settings reduce the binary size by ~2kb
            set(CMAKE_C_LINK_FLAGS "${CMAKE_C_LINK_FLAGS} -Wl,-z,norelro -Wl,--hash-style=gnu -Wl,--build-id=none")
        endif()
    endif()
endif()

if(APPLE)
    set(CMAKE_MACOSX_RPATH 1)
    set(CMAKE_C_FLAGS "${CMAKE_C_FLAGS} -D_DARWIN_C_SOURCE=1")
endif()

if(MSVC)
  set(CMAKE_C_FLAGS "${CMAKE_C_FLAGS} /W3 /WX /w44996") # Compiler warnings, error on warning

  if(UA_MSVC_FORCE_STATIC_CRT AND NOT BUILD_SHARED_LIBS)
    set(CompilerFlags CMAKE_CXX_FLAGS CMAKE_CXX_FLAGS_DEBUG CMAKE_CXX_FLAGS_RELEASE CMAKE_C_FLAGS
        CMAKE_C_FLAGS_DEBUG CMAKE_C_FLAGS_RELEASE)
    foreach(CompilerFlag ${CompilerFlags})
      string(REPLACE "/MD" "/MT" ${CompilerFlag} "${${CompilerFlag}}")
    endforeach()
  endif()
endif()

if(UA_BUILD_FUZZING OR UA_BUILD_OSS_FUZZ)
    add_definitions(-DUA_malloc=UA_memoryManager_malloc)
    add_definitions(-DUA_free=UA_memoryManager_free)
    add_definitions(-DUA_calloc=UA_memoryManager_calloc)
    add_definitions(-DUA_realloc=UA_memoryManager_realloc)
endif()

#########################
# Generate Main Library #
#########################

file(MAKE_DIRECTORY "${PROJECT_BINARY_DIR}/src_generated")
configure_file(include/open62541/config.h.in ${PROJECT_BINARY_DIR}/src_generated/open62541/config.h)
configure_file(open62541.pc.in ${PROJECT_BINARY_DIR}/src_generated/open62541.pc @ONLY)

if(UA_ENABLE_DISCOVERY_MULTICAST)
    set(MDNSD_LOGLEVEL 300 CACHE STRING "Level at which logs shall be reported" FORCE)
    configure_file("deps/mdnsd/libmdnsd/mdnsd_config.h.in" "${PROJECT_BINARY_DIR}/src_generated/mdnsd_config.h")
endif()

set(exported_headers ${exported_headers}
                     ${PROJECT_BINARY_DIR}/src_generated/open62541/config.h
                     ${PROJECT_SOURCE_DIR}/include/open62541/architecture_base.h
                     ${ua_architecture_headers_beginning}
                     )

if(NOT "${UA_AMALGAMATION_ARCHITECTURES}" STREQUAL "")
    foreach(arch ${UA_AMALGAMATION_ARCHITECTURES})
        list(APPEND exported_headers ${PROJECT_SOURCE_DIR}/arch/${arch}/ua_architecture.h)
    endforeach()
else()
    list(APPEND exported_headers ${PROJECT_SOURCE_DIR}/arch/${UA_ARCHITECTURE}/ua_architecture.h)
endif()


if(UA_ENABLE_HISTORIZING)
    # Historizing needs to be included before server_config.h
    set(historizing_exported_headers
         ${PROJECT_SOURCE_DIR}/include/open62541/plugin/historydatabase.h)
endif()

set(exported_headers ${exported_headers}
                     ${PROJECT_SOURCE_DIR}/deps/ms_stdint.h
                     ${PROJECT_SOURCE_DIR}/include/open62541/architecture_definitions.h
                     ${PROJECT_BINARY_DIR}/src_generated/open62541/statuscodes.h
                     ${PROJECT_BINARY_DIR}/src_generated/open62541/nodeids.h
                     ${PROJECT_SOURCE_DIR}/include/open62541/common.h
                     ${PROJECT_SOURCE_DIR}/include/open62541/types.h
                     ${PROJECT_BINARY_DIR}/src_generated/open62541/types_generated.h
                     ${PROJECT_BINARY_DIR}/src_generated/open62541/types_generated_handling.h
                     ${PROJECT_SOURCE_DIR}/include/open62541/util.h
                     ${PROJECT_SOURCE_DIR}/include/open62541/server.h
                     ${PROJECT_SOURCE_DIR}/include/open62541/plugin/log.h
                     ${PROJECT_SOURCE_DIR}/include/open62541/plugin/network.h
                     ${PROJECT_SOURCE_DIR}/include/open62541/plugin/accesscontrol.h
                     ${PROJECT_SOURCE_DIR}/include/open62541/plugin/pki.h
                     ${PROJECT_SOURCE_DIR}/include/open62541/plugin/securitypolicy.h
                     ${PROJECT_SOURCE_DIR}/include/open62541/server_pubsub.h
                     ${PROJECT_SOURCE_DIR}/include/open62541/plugin/pubsub.h
                     ${PROJECT_SOURCE_DIR}/deps/ziptree.h
                     ${PROJECT_SOURCE_DIR}/include/open62541/plugin/nodestore.h
                     ${historizing_exported_headers}
                     ${PROJECT_SOURCE_DIR}/include/open62541/server_config.h
                     ${PROJECT_SOURCE_DIR}/include/open62541/client_config.h
                     ${PROJECT_SOURCE_DIR}/include/open62541/client.h
                     ${PROJECT_SOURCE_DIR}/include/open62541/client_highlevel.h
                     ${PROJECT_SOURCE_DIR}/include/open62541/client_subscriptions.h
                     ${PROJECT_SOURCE_DIR}/include/open62541/client_highlevel_async.h)

set(internal_headers ${PROJECT_SOURCE_DIR}/deps/open62541_queue.h
                     ${PROJECT_SOURCE_DIR}/deps/pcg_basic.h
                     ${PROJECT_SOURCE_DIR}/deps/libc_time.h
                     ${PROJECT_SOURCE_DIR}/deps/base64.h
                     ${PROJECT_SOURCE_DIR}/src/ua_util_internal.h
                     ${PROJECT_SOURCE_DIR}/src/ua_types_encoding_binary.h
                     ${PROJECT_BINARY_DIR}/src_generated/open62541/types_generated_encoding_binary.h
                     ${PROJECT_BINARY_DIR}/src_generated/open62541/transport_generated.h
                     ${PROJECT_BINARY_DIR}/src_generated/open62541/transport_generated_handling.h
                     ${PROJECT_BINARY_DIR}/src_generated/open62541/transport_generated_encoding_binary.h
                     ${PROJECT_SOURCE_DIR}/src/ua_connection_internal.h
                     ${PROJECT_SOURCE_DIR}/src/ua_securechannel.h
                     ${PROJECT_SOURCE_DIR}/src/ua_workqueue.h
                     ${PROJECT_SOURCE_DIR}/src/ua_timer.h
                     ${PROJECT_SOURCE_DIR}/src/server/ua_session.h
                     ${PROJECT_SOURCE_DIR}/src/server/ua_subscription.h
                     ${PROJECT_SOURCE_DIR}/src/pubsub/ua_pubsub_networkmessage.h
                     ${PROJECT_SOURCE_DIR}/src/pubsub/ua_pubsub.h
                     ${PROJECT_SOURCE_DIR}/src/pubsub/ua_pubsub_manager.h
                     ${PROJECT_SOURCE_DIR}/src/pubsub/ua_pubsub_ns0.h
		     ${PROJECT_SOURCE_DIR}/src/server/ua_server_async.h
                     ${PROJECT_SOURCE_DIR}/src/server/ua_server_internal.h
                     ${PROJECT_SOURCE_DIR}/src/server/ua_services.h
<<<<<<< HEAD
                     ${PROJECT_SOURCE_DIR}/src/server/ua_service_table_internal.h
                     ${PROJECT_SOURCE_DIR}/src/client/ua_client_internal.h
					 ${PROJECT_SOURCE_DIR}/src/server/ua_server_async.h)
=======
                     ${PROJECT_SOURCE_DIR}/src/client/ua_client_internal.h)
>>>>>>> 747ca0d8

# TODO: make client optional
set(lib_sources ${PROJECT_SOURCE_DIR}/src/ua_types.c
                ${PROJECT_SOURCE_DIR}/src/ua_types_encoding_binary.c
                ${PROJECT_BINARY_DIR}/src_generated/open62541/types_generated.c
                ${PROJECT_BINARY_DIR}/src_generated/open62541/transport_generated.c
                ${PROJECT_BINARY_DIR}/src_generated/open62541/statuscodes.c
                ${PROJECT_SOURCE_DIR}/src/ua_util.c
                ${PROJECT_SOURCE_DIR}/src/ua_workqueue.c
                ${PROJECT_SOURCE_DIR}/src/ua_timer.c
                ${PROJECT_SOURCE_DIR}/src/ua_connection.c
                ${PROJECT_SOURCE_DIR}/src/ua_securechannel.c
                ${PROJECT_SOURCE_DIR}/src/ua_securechannel_crypto.c
                ${PROJECT_SOURCE_DIR}/src/server/ua_session.c
                ${PROJECT_SOURCE_DIR}/src/server/ua_nodes.c
                ${PROJECT_SOURCE_DIR}/src/server/ua_server.c
                ${PROJECT_SOURCE_DIR}/src/server/ua_server_ns0.c
                ${PROJECT_SOURCE_DIR}/src/server/ua_server_config.c
                ${PROJECT_SOURCE_DIR}/src/server/ua_server_binary.c
                ${PROJECT_SOURCE_DIR}/src/server/ua_service_table.c
                ${PROJECT_SOURCE_DIR}/src/server/ua_server_utils.c
                ${PROJECT_SOURCE_DIR}/src/server/ua_server_discovery.c
                ${PROJECT_SOURCE_DIR}/src/server/ua_server_async.c
                ${PROJECT_SOURCE_DIR}/src/pubsub/ua_pubsub_networkmessage.c
                ${PROJECT_SOURCE_DIR}/src/pubsub/ua_pubsub_writer.c
                ${PROJECT_SOURCE_DIR}/src/pubsub/ua_pubsub_reader.c
                ${PROJECT_SOURCE_DIR}/src/pubsub/ua_pubsub_manager.c
                ${PROJECT_SOURCE_DIR}/src/pubsub/ua_pubsub_ns0.c
                # services
                ${PROJECT_SOURCE_DIR}/src/server/ua_services_view.c
                ${PROJECT_SOURCE_DIR}/src/server/ua_services_method.c
                ${PROJECT_SOURCE_DIR}/src/server/ua_services_session.c
                ${PROJECT_SOURCE_DIR}/src/server/ua_services_attribute.c
                ${PROJECT_SOURCE_DIR}/src/server/ua_services_discovery.c
                ${PROJECT_SOURCE_DIR}/src/server/ua_services_subscription.c
                ${PROJECT_SOURCE_DIR}/src/server/ua_services_monitoreditem.c
                ${PROJECT_SOURCE_DIR}/src/server/ua_services_securechannel.c
                ${PROJECT_SOURCE_DIR}/src/server/ua_services_nodemanagement.c
                ${PROJECT_SOURCE_DIR}/src/server/ua_services_discovery_multicast.c
                # client
                ${PROJECT_SOURCE_DIR}/src/client/ua_client.c
                ${PROJECT_SOURCE_DIR}/src/client/ua_client_connect.c
                ${PROJECT_SOURCE_DIR}/src/client/ua_client_discovery.c
                ${PROJECT_SOURCE_DIR}/src/client/ua_client_highlevel.c
                ${PROJECT_SOURCE_DIR}/src/client/ua_client_subscriptions.c

                # dependencies
                ${PROJECT_SOURCE_DIR}/deps/libc_time.c
                ${PROJECT_SOURCE_DIR}/deps/pcg_basic.c
                ${PROJECT_SOURCE_DIR}/deps/base64.c)

set(default_plugin_headers ${PROJECT_SOURCE_DIR}/plugins/include/open62541/plugin/accesscontrol_default.h
                           ${PROJECT_SOURCE_DIR}/plugins/include/open62541/plugin/pki_default.h
                           ${PROJECT_SOURCE_DIR}/plugins/include/open62541/plugin/log_stdout.h
                           ${PROJECT_SOURCE_DIR}/plugins/include/open62541/plugin/nodestore_default.h
                           ${PROJECT_SOURCE_DIR}/plugins/include/open62541/server_config_default.h
                           ${PROJECT_SOURCE_DIR}/plugins/include/open62541/client_config_default.h
                           ${PROJECT_SOURCE_DIR}/plugins/include/open62541/plugin/securitypolicy_default.h
)

set(default_plugin_sources ${PROJECT_SOURCE_DIR}/plugins/ua_log_stdout.c
                           ${PROJECT_SOURCE_DIR}/plugins/ua_accesscontrol_default.c
                           ${PROJECT_SOURCE_DIR}/plugins/ua_pki_default.c
                           ${PROJECT_SOURCE_DIR}/plugins/ua_nodestore_ziptree.c
                           ${PROJECT_SOURCE_DIR}/plugins/ua_nodestore_hashmap.c
                           ${PROJECT_SOURCE_DIR}/plugins/ua_config_default.c
                           ${PROJECT_SOURCE_DIR}/plugins/securityPolicies/ua_securitypolicy_none.c
)

if(UA_GENERATED_NAMESPACE_ZERO)
    list(APPEND internal_headers ${PROJECT_BINARY_DIR}/src_generated/open62541/namespace0_generated.h)
    list(APPEND lib_sources ${PROJECT_BINARY_DIR}/src_generated/open62541/namespace0_generated.c)
endif()

if(UA_ENABLE_PARSING)
    list(APPEND lib_sources ${PROJECT_SOURCE_DIR}/src/ua_types_lex.c)
endif()

if (UA_ENABLE_ENCRYPTION_MBEDTLS)
list(APPEND default_plugin_headers
     ${PROJECT_SOURCE_DIR}/plugins/include/open62541/plugin/securitypolicy_mbedtls_common.h)
list(APPEND default_plugin_sources
     ${PROJECT_SOURCE_DIR}/plugins/securityPolicies/securitypolicy_mbedtls_common.c
     ${PROJECT_SOURCE_DIR}/plugins/securityPolicies/ua_securitypolicy_basic128rsa15.c
     ${PROJECT_SOURCE_DIR}/plugins/securityPolicies/ua_securitypolicy_basic256.c
     ${PROJECT_SOURCE_DIR}/plugins/securityPolicies/ua_securitypolicy_basic256sha256.c)
endif()

if (UA_ENABLE_ENCRYPTION_OPENSSL)
list(APPEND default_plugin_headers
     ${PROJECT_SOURCE_DIR}/plugins/include/open62541/plugin/securitypolicy_openssl_common.h)
list(APPEND default_plugin_sources
     ${PROJECT_SOURCE_DIR}/plugins/securityPolicies/openssl/securitypolicy_openssl_common.c
     ${PROJECT_SOURCE_DIR}/plugins/securityPolicies/openssl/ua_openssl_basic128rsa15.c
     ${PROJECT_SOURCE_DIR}/plugins/securityPolicies/openssl/ua_openssl_basic256.c
     ${PROJECT_SOURCE_DIR}/plugins/securityPolicies/openssl/ua_openssl_basic256sha256.c
     ${PROJECT_SOURCE_DIR}/plugins/securityPolicies/openssl/ua_pki_openssl.c)
endif()

if(UA_ENABLE_HISTORIZING)

    list(APPEND default_plugin_headers
         ${PROJECT_SOURCE_DIR}/plugins/include/open62541/plugin/historydata/history_data_backend.h
         ${PROJECT_SOURCE_DIR}/plugins/include/open62541/plugin/historydata/history_data_gathering.h
         ${PROJECT_SOURCE_DIR}/plugins/include/open62541/plugin/historydata/history_database_default.h
         ${PROJECT_SOURCE_DIR}/plugins/include/open62541/plugin/historydata/history_data_gathering_default.h
         ${PROJECT_SOURCE_DIR}/plugins/include/open62541/plugin/historydata/history_data_backend_memory.h
         )
    list(APPEND default_plugin_sources
         ${PROJECT_SOURCE_DIR}/plugins/historydata/ua_history_data_backend_memory.c
         ${PROJECT_SOURCE_DIR}/plugins/historydata/ua_history_data_gathering_default.c
         ${PROJECT_SOURCE_DIR}/plugins/historydata/ua_history_database_default.c
         )
endif()

if(UA_ENABLE_DISCOVERY)
    list(INSERT internal_headers 13 ${PROJECT_SOURCE_DIR}/src/server/ua_discovery_manager.h)
    list(APPEND lib_sources ${PROJECT_SOURCE_DIR}/src/server/ua_discovery_manager.c)
endif()

if(UA_ENABLE_PUBSUB)
    list(APPEND default_plugin_headers ${PROJECT_SOURCE_DIR}/plugins/include/open62541/plugin/pubsub_udp.h)
    list(APPEND default_plugin_sources ${PROJECT_SOURCE_DIR}/plugins/ua_pubsub_udp.c)
    if(UA_ENABLE_PUBSUB_ETH_UADP_ETF)
        list(APPEND default_plugin_sources ${PROJECT_SOURCE_DIR}/plugins/ua_pubsub_ethernet_etf.c)
    endif()
    if(UA_ENABLE_PUBSUB_ETH_UADP)
        list(APPEND default_plugin_headers ${PROJECT_SOURCE_DIR}/plugins/include/open62541/plugin/pubsub_ethernet.h)
        list(APPEND default_plugin_sources ${PROJECT_SOURCE_DIR}/plugins/ua_pubsub_ethernet.c)
    endif()
    if(UA_ENABLE_PUBSUB_MQTT)
        if(WIN32)
            MESSAGE(WARNING "Multithreading is enabled in MQTT plugin. This feature is under development and marked as EXPERIMENTAL")
        else()
            list(APPEND default_plugin_headers ${PROJECT_SOURCE_DIR}/deps/mqtt-c/mqtt_pal.h)
            list(APPEND default_plugin_sources ${PROJECT_SOURCE_DIR}/plugins/mqtt/ua_mqtt_pal.c)
            list(APPEND default_plugin_headers ${PROJECT_SOURCE_DIR}/deps/mqtt-c/mqtt.h)
            list(APPEND default_plugin_sources ${PROJECT_SOURCE_DIR}/deps/mqtt-c/mqtt.c)
            list(APPEND default_plugin_headers ${PROJECT_SOURCE_DIR}/plugins/ua_network_pubsub_mqtt.h)
            list(APPEND default_plugin_sources ${PROJECT_SOURCE_DIR}/plugins/ua_network_pubsub_mqtt.c)
            list(APPEND default_plugin_headers ${PROJECT_SOURCE_DIR}/plugins/mqtt/ua_mqtt_adapter.h)
            list(APPEND default_plugin_sources ${PROJECT_SOURCE_DIR}/plugins/mqtt/ua_mqtt_adapter.c)
        endif()
    endif()
endif()

if(UA_ENABLE_JSON_ENCODING)
    if(UA_ENABLE_PUBSUB)
        list(APPEND lib_sources ${PROJECT_SOURCE_DIR}/src/pubsub/ua_pubsub_networkmessage_json.c)
    endif()
    list(APPEND internal_headers ${PROJECT_SOURCE_DIR}/deps/jsmn/jsmn.h
                                 ${PROJECT_SOURCE_DIR}/deps/string_escape.h
                                 ${PROJECT_SOURCE_DIR}/deps/itoa.h
                                 ${PROJECT_SOURCE_DIR}/deps/atoi.h
                                 ${PROJECT_SOURCE_DIR}/src/ua_types_encoding_json.h)
    list(APPEND lib_sources ${PROJECT_SOURCE_DIR}/deps/jsmn/jsmn.c
                            ${PROJECT_SOURCE_DIR}/deps/string_escape.c
                            ${PROJECT_SOURCE_DIR}/deps/itoa.c
                            ${PROJECT_SOURCE_DIR}/deps/atoi.c
                            ${PROJECT_SOURCE_DIR}/src/ua_types_encoding_json.c)
endif()

if(UA_ENABLE_CUSTOM_LIBC)
     list(APPEND lib_sources ${PROJECT_SOURCE_DIR}/deps/musl/floatscan.c
                             ${PROJECT_SOURCE_DIR}/deps/musl/vfprintf.c)
endif()

if(UA_ENABLE_SUBSCRIPTIONS)
    list(APPEND lib_sources ${PROJECT_SOURCE_DIR}/src/server/ua_subscription.c
                            ${PROJECT_SOURCE_DIR}/src/server/ua_subscription_monitoreditem.c
                            ${PROJECT_SOURCE_DIR}/src/server/ua_subscription_datachange.c)
    if(UA_ENABLE_SUBSCRIPTIONS_EVENTS)
        list(APPEND lib_sources ${PROJECT_SOURCE_DIR}/src/server/ua_subscription_events.c)
        if(UA_ENABLE_SUBSCRIPTIONS_ALARMS_CONDITIONS)
            list(APPEND lib_sources ${PROJECT_SOURCE_DIR}/src/server/ua_subscription_alarms_conditions.c)
        endif()
    endif()
endif()

if(UA_DEBUG_DUMP_PKGS)
    list(APPEND lib_sources ${PROJECT_SOURCE_DIR}/plugins/ua_debug_dump_pkgs.c)
    list(APPEND lib_sources ${PROJECT_SOURCE_DIR}/tests/testing-plugins/testing_networklayers.c)
endif()

if(UA_ENABLE_DISCOVERY_MULTICAST)
    # prepend in list, otherwise it complains that winsock2.h has to be included before windows.h
    set(internal_headers ${PROJECT_BINARY_DIR}/src_generated/mdnsd_config.h
                         ${PROJECT_SOURCE_DIR}/deps/mdnsd/libmdnsd/1035.h
                         ${PROJECT_SOURCE_DIR}/deps/mdnsd/libmdnsd/xht.h
                         ${PROJECT_SOURCE_DIR}/deps/mdnsd/libmdnsd/sdtxt.h
                         ${PROJECT_SOURCE_DIR}/deps/mdnsd/libmdnsd/mdnsd.h
                         ${internal_headers} )
    set(lib_sources ${PROJECT_SOURCE_DIR}/src/server/ua_server_discovery_mdns.c
        ${PROJECT_SOURCE_DIR}/deps/mdnsd/libmdnsd/1035.c
        ${PROJECT_SOURCE_DIR}/deps/mdnsd/libmdnsd/xht.c
        ${PROJECT_SOURCE_DIR}/deps/mdnsd/libmdnsd/sdtxt.c
        ${PROJECT_SOURCE_DIR}/deps/mdnsd/libmdnsd/mdnsd.c
        ${lib_sources})
endif()

if(UA_BUILD_FUZZING OR UA_BUILD_OSS_FUZZ)
    set(lib_sources
        ${lib_sources}
        ${PROJECT_SOURCE_DIR}/tests/fuzz/custom_memory_manager.c)
endif()

#########################
# Generate source files #
#########################

# List of nodeset files combined into NS0 generated file
set(UA_FILE_NODESETS)

if(UA_NAMESPACE_ZERO STREQUAL "FULL")
    if(NOT UA_FILE_NS0)
        set(UA_FILE_NS0 ${PROJECT_SOURCE_DIR}/deps/ua-nodeset/Schema/Opc.Ua.NodeSet2.xml)
    endif()
    set(UA_FILE_NODESETS "${UA_FILE_NS0}")

    if(NOT EXISTS "${UA_FILE_NS0}")
        message(FATAL_ERROR "File ${UA_FILE_NS0} not found. You probably need to initialize the git submodule for deps/ua-nodeset.")
    endif()


    set(UA_FILE_NODEIDS ${PROJECT_SOURCE_DIR}/deps/ua-nodeset/Schema/NodeIds.csv)
    set(UA_FILE_STATUSCODES ${PROJECT_SOURCE_DIR}/deps/ua-nodeset/Schema/StatusCode.csv)
    set(UA_FILE_TYPES_BSD ${PROJECT_SOURCE_DIR}/deps/ua-nodeset/Schema/Opc.Ua.Types.bsd)
else()
    if(NOT UA_FILE_NS0)
        set(UA_FILE_NS0 ${PROJECT_SOURCE_DIR}/tools/schema/Opc.Ua.NodeSet2.Reduced.xml)
    endif()
    set(UA_FILE_NODESETS "${UA_FILE_NS0}")

    set(UA_FILE_DATATYPES ${PROJECT_SOURCE_DIR}/tools/schema/datatypes_minimal.txt)
    set(UA_FILE_NODEIDS ${PROJECT_SOURCE_DIR}/tools/schema/NodeIds.csv)
    set(UA_FILE_STATUSCODES ${PROJECT_SOURCE_DIR}/tools/schema/StatusCode.csv)
    set(UA_FILE_TYPES_BSD ${PROJECT_SOURCE_DIR}/tools/schema/Opc.Ua.Types.bsd)

    if(UA_ENABLE_METHODCALLS)
        list(APPEND UA_FILE_DATATYPES ${PROJECT_SOURCE_DIR}/tools/schema/datatypes_method.txt)
    endif()

    if(UA_ENABLE_SUBSCRIPTIONS)
        list(APPEND UA_FILE_DATATYPES ${PROJECT_SOURCE_DIR}/tools/schema/datatypes_subscriptions.txt)
    endif()

    if(UA_ENABLE_SUBSCRIPTIONS_EVENTS)
        list(APPEND UA_FILE_DATATYPES ${PROJECT_SOURCE_DIR}/tools/schema/datatypes_events.txt)
        list(APPEND UA_FILE_NODESETS ${PROJECT_SOURCE_DIR}/tools/schema/Opc.Ua.NodeSet2.EventsMinimal.xml)
    endif()

    if(UA_ENABLE_HISTORIZING)
        list(APPEND UA_FILE_DATATYPES ${PROJECT_SOURCE_DIR}/tools/schema/datatypes_historizing.txt)
        list(APPEND UA_FILE_NODESETS ${PROJECT_SOURCE_DIR}/tools/schema/Opc.Ua.NodeSet2.HistorizingMinimal.xml)
    endif()

    if(UA_ENABLE_DISCOVERY)
        list(APPEND UA_FILE_DATATYPES ${PROJECT_SOURCE_DIR}/tools/schema/datatypes_discovery.txt)
    endif()

    if(UA_ENABLE_QUERY)
        list(APPEND UA_FILE_DATATYPES ${PROJECT_SOURCE_DIR}/tools/schema/datatypes_query.txt)
    endif()

    if(UA_ENABLE_PUBSUB)
        list(APPEND UA_FILE_DATATYPES ${PROJECT_SOURCE_DIR}/tools/schema/datatypes_pubsub.txt)
        if(UA_ENABLE_PUBSUB_INFORMATIONMODEL)
            list(APPEND UA_FILE_NODESETS ${PROJECT_SOURCE_DIR}/tools/schema/Opc.Ua.NodeSet2.PubSubMinimal.xml)
        endif()
    endif()
	if(UA_ENABLE_DA)
		list(APPEND UA_FILE_DATATYPES ${PROJECT_SOURCE_DIR}/tools/schema/datatypes_dataaccess.txt)
        set(UA_NODESET_FILE_DA ${PROJECT_SOURCE_DIR}/tools/schema/Opc.Ua.NodeSet2.Part8_Subset.xml)
    endif()
    if(UA_ENABLE_TYPEDESCRIPTION)
        list(APPEND UA_FILE_DATATYPES ${PROJECT_SOURCE_DIR}/tools/schema/datatypes_typedescription.txt)
    endif()
endif()

# standard-defined data types
ua_generate_datatypes(
    BUILTIN
    NAME "types"
    TARGET_SUFFIX "types"
    NAMESPACE_IDX 0
    FILE_CSV "${UA_FILE_NODEIDS}"
    FILES_BSD "${UA_FILE_TYPES_BSD}"
    FILES_SELECTED ${UA_FILE_DATATYPES}
)

# transport data types
ua_generate_datatypes(
    INTERNAL
    NAME "transport"
    TARGET_SUFFIX "transport"
    NAMESPACE_IDX 1
    FILE_CSV "${UA_FILE_NODEIDS}"
    FILES_BSD "${UA_FILE_TYPES_BSD}" "${PROJECT_SOURCE_DIR}/tools/schema/Custom.Opc.Ua.Transport.bsd"
    FILES_SELECTED "${PROJECT_SOURCE_DIR}/tools/schema/datatypes_transport.txt"
)

# statuscode explanation
add_custom_command(OUTPUT ${PROJECT_BINARY_DIR}/src_generated/open62541/statuscodes.h
                          ${PROJECT_BINARY_DIR}/src_generated/open62541/statuscodes.c
        PRE_BUILD
        COMMAND ${PYTHON_EXECUTABLE} ${PROJECT_SOURCE_DIR}/tools/generate_statuscode_descriptions.py
        ${UA_FILE_STATUSCODES} ${PROJECT_BINARY_DIR}/src_generated/open62541/statuscodes
        DEPENDS ${CMAKE_CURRENT_SOURCE_DIR}/tools/generate_statuscode_descriptions.py
                ${UA_FILE_STATUSCODES})

# Header containing defines for all NodeIds
ua_generate_nodeid_header(
    NAME "nodeids"
    ID_PREFIX "NS0"
    TARGET_SUFFIX "ids-ns0"
    FILE_CSV "${UA_FILE_NODEIDS}"
)

# we need a custom target to avoid that the generator is called concurrently and
# thus overwriting files while the other thread is compiling
add_custom_target(open62541-generator-statuscode DEPENDS
        ${PROJECT_BINARY_DIR}/src_generated/open62541/nodeids.h
        ${PROJECT_BINARY_DIR}/src_generated/open62541/statuscodes.h
        ${PROJECT_BINARY_DIR}/src_generated/open62541/statuscodes.c)

if (UA_ENABLE_AMALGAMATION)
    # single-file release
    add_custom_command(OUTPUT ${PROJECT_BINARY_DIR}/open62541.h
                       PRE_BUILD
                       COMMAND ${PYTHON_EXECUTABLE} ${CMAKE_CURRENT_SOURCE_DIR}/tools/amalgamate.py
                               ${OPEN62541_VER_COMMIT} ${CMAKE_CURRENT_BINARY_DIR}/open62541.h
                               ${exported_headers} ${default_plugin_headers} ${ua_architecture_headers}
                       DEPENDS ${CMAKE_CURRENT_SOURCE_DIR}/tools/amalgamate.py
                               ${exported_headers} ${default_plugin_headers} ${ua_architecture_headers})

    add_custom_command(OUTPUT ${PROJECT_BINARY_DIR}/open62541.c
                       PRE_BUILD
                       COMMAND ${PYTHON_EXECUTABLE} ${CMAKE_CURRENT_SOURCE_DIR}/tools/amalgamate.py
                               ${OPEN62541_VER_COMMIT} ${CMAKE_CURRENT_BINARY_DIR}/open62541.c
                               ${internal_headers} ${lib_sources} ${default_plugin_sources} ${ua_architecture_sources}
                       DEPENDS ${CMAKE_CURRENT_SOURCE_DIR}/tools/amalgamate.py ${internal_headers}
                               ${lib_sources} ${default_plugin_sources} ${ua_architecture_sources} )

    add_custom_target(open62541-amalgamation-source DEPENDS ${PROJECT_BINARY_DIR}/open62541.c)
    add_custom_target(open62541-amalgamation-header DEPENDS ${PROJECT_BINARY_DIR}/open62541.h)

    add_dependencies(open62541-amalgamation-header open62541-generator-types)
    add_dependencies(open62541-amalgamation-source open62541-generator-types
                     open62541-generator-transport open62541-generator-statuscode)
endif()

ua_generate_nodeset(
    NAME "ns0"
    FILE ${UA_FILE_NODESETS} ${UA_NODESET_FILE_DA}
    INTERNAL
    BLACKLIST ${UA_FILE_NS0_BLACKLIST}
    IGNORE "${PROJECT_SOURCE_DIR}/tools/nodeset_compiler/NodeID_NS0_Base.txt"
    DEPENDS_TARGET "open62541-generator-types"
)

# stack protector and optimization needs to be disabled for the huge ns0 file, otherwise debian packaging fails due to long build times.
# We also disable optimization on Appveyor builds, since they take almost an hour otherwise
if(UA_PACK_DEBIAN OR (NOT "$ENV{APPVEYOR}" STREQUAL "") OR (
        (CMAKE_BUILD_TYPE STREQUAL "MinSizeRel" OR CMAKE_BUILD_TYPE STREQUAL "Release" OR CMAKE_BUILD_TYPE STREQUAL "RelWithDebInfo") AND (
            # List of compilers which have problems with the huge ns0 optimization
            (("${CMAKE_CXX_COMPILER_ID}" STREQUAL "Clang") AND (CMAKE_C_COMPILER_VERSION VERSION_LESS 7.0))
        )
   ))
    set_source_files_properties(${PROJECT_BINARY_DIR}/src_generated/open62541/namespace0_generated.c PROPERTIES COMPILE_FLAGS "-fno-stack-protector -O0")
endif()

#####################
# Build the Library #
#####################

assign_source_group(${lib_sources})
assign_source_group(${internal_headers})
assign_source_group(${exported_headers})
assign_source_group(${default_plugin_sources})
assign_source_group(${ua_architecture_sources})

if(UA_ENABLE_AMALGAMATION)
    add_library(open62541-object OBJECT ${PROJECT_BINARY_DIR}/open62541.c ${PROJECT_BINARY_DIR}/open62541.h)
    target_include_directories(open62541-object PRIVATE ${PROJECT_BINARY_DIR})
    target_include_directories(open62541-object PRIVATE "${ua_architecture_directories_to_include}")
    if(UA_ENABLE_ENCRYPTION_MBEDTLS)
        target_include_directories(open62541-object PRIVATE ${MBEDTLS_INCLUDE_DIRS})
    endif()
    if(UA_ENABLE_ENCRYPTION_OPENSSL)
        target_include_directories(open62541-object PRIVATE ${OPENSSL_INCLUDE_DIR})
    endif()

    # make sure the open62541_amalgamation target builds before so that amalgamation is finished and it is not executed again for open62541-object
    # and thus may overwrite the amalgamation result during multiprocessor compilation
    # the header is already a dependency of open62541 target itself
    add_custom_target(open62541-code-generation DEPENDS
                      open62541-amalgamation-header
                      open62541-generator-types
                      open62541-generator-transport
                      open62541-generator-statuscode
                      open62541-amalgamation-source
    )

    add_library(open62541 $<TARGET_OBJECTS:open62541-object>)
    # the only directory that needs to be included if open62541 (amalgameted) target from
    # the build directory is ${PROJECT_BINARY_DIR}, that contains the generated open62541.h
    target_include_directories(open62541 PUBLIC $<BUILD_INTERFACE:${PROJECT_BINARY_DIR}>)

    if(UA_FORCE_CPP)
        set_source_files_properties(${PROJECT_BINARY_DIR}/open62541.c PROPERTIES LANGUAGE CXX)
    endif()

    add_dependencies(open62541-amalgamation-source open62541-generator-namespace)
    add_dependencies(open62541-amalgamation-header open62541-generator-namespace)
else()
    add_library(open62541-object OBJECT ${lib_sources} ${internal_headers} ${exported_headers})

    add_custom_target(open62541-code-generation DEPENDS
                      open62541-generator-types
                      open62541-generator-transport
                      open62541-generator-statuscode
                      open62541-generator-namespace
                      )

    target_include_directories(open62541-object PRIVATE ${PROJECT_SOURCE_DIR}/src)

    add_library(open62541-plugins OBJECT ${default_plugin_sources} ${ua_architecture_sources} ${exported_headers})
    add_dependencies(open62541-plugins open62541-generator-types open62541-generator-transport open62541-generator-namespace)
    target_include_directories(open62541-plugins PRIVATE ${PROJECT_SOURCE_DIR}/plugins)
    target_include_directories(open62541-plugins PRIVATE ${PROJECT_BINARY_DIR}/src_generated)
    target_compile_definitions(open62541-plugins PRIVATE -DUA_DYNAMIC_LINKING_EXPORT)
    set_target_properties(open62541-plugins PROPERTIES FOLDER "open62541/lib")

    if(UA_PACK_DEBIAN)
        add_library(open62541-static STATIC $<TARGET_OBJECTS:open62541-object> $<TARGET_OBJECTS:open62541-plugins>)
        set_target_properties(open62541-static PROPERTIES OUTPUT_NAME open62541)
    endif()
    add_library(open62541 $<TARGET_OBJECTS:open62541-object> $<TARGET_OBJECTS:open62541-plugins>)

    if(UA_FORCE_CPP)
        set_source_files_properties(${lib_sources} PROPERTIES LANGUAGE CXX)
        set_source_files_properties(${default_plugin_sources} ${ua_architecture_sources} PROPERTIES LANGUAGE CXX)
    endif()

    # Declare include directories
    function(include_directories_private)
        foreach(_include_dir IN ITEMS ${ARGN})
            target_include_directories(open62541-object PRIVATE ${_include_dir})
            target_include_directories(open62541-plugins PRIVATE ${_include_dir})
        endforeach()
    endfunction()

    function(include_directories_public)
        include_directories_private(${ARGN})
        foreach(_include_dir IN ITEMS ${ARGN})
            target_include_directories(open62541 PUBLIC $<BUILD_INTERFACE:${_include_dir}>)
        endforeach()
    endfunction()

    # Public includes
    include_directories_public(${ua_architecture_directories_to_include}
                               "${PROJECT_SOURCE_DIR}/include"
                               "${PROJECT_SOURCE_DIR}/plugins/include"
                               "${PROJECT_SOURCE_DIR}/deps"
                               "${PROJECT_SOURCE_DIR}/src/pubsub"
                               "${PROJECT_BINARY_DIR}/src_generated")

    # Private includes
    include_directories_private("${PROJECT_BINARY_DIR}")

    if(UA_ENABLE_ENCRYPTION_MBEDTLS)
        include_directories_private(${MBEDTLS_INCLUDE_DIRS})
    endif()
    if(UA_ENABLE_ENCRYPTION_OPENSSL)
        include_directories_private(${OPENSSL_INCLUDE_DIR})
    endif()

    # Option-specific includes
    if(UA_ENABLE_DISCOVERY)
        include_directories_private("${PROJECT_SOURCE_DIR}/src/client")
    endif()

endif()

add_dependencies(open62541-object open62541-code-generation)

# Ensure that the open62541::open62541 alias can be used inside open62541's build
add_library(open62541::open62541 ALIAS open62541)

# Export Symbols
target_compile_definitions(open62541-object PRIVATE -DUA_DYNAMIC_LINKING_EXPORT)
target_compile_definitions(open62541 PRIVATE -DUA_DYNAMIC_LINKING_EXPORT)
if (UA_ENABLE_DISCOVERY_MULTICAST)
    target_compile_definitions(open62541-object PRIVATE -DMDNSD_DYNAMIC_LINKING_EXPORT)
    target_compile_definitions(open62541 PRIVATE -DMDNSD_DYNAMIC_LINKING_EXPORT)
endif()
# Generate properly versioned shared library links on Linux
SET_TARGET_PROPERTIES(open62541 PROPERTIES SOVERSION "${OPEN62541_VER_MAJOR}" VERSION "${OPEN62541_VER_MAJOR}.${OPEN62541_VER_MINOR}.${OPEN62541_VER_PATCH}")

##################################
#     Architectures changes      #
##################################

GET_PROPERTY(ua_architecture_add_definitions GLOBAL PROPERTY UA_ARCHITECTURE_ADD_DEFINITIONS)
add_definitions(${ua_architecture_add_definitions})

GET_PROPERTY(ua_architecture_remove_definitions GLOBAL PROPERTY UA_ARCHITECTURE_REMOVE_DEFINITIONS)
if (NOT "${ua_architecture_remove_definitions}" STREQUAL "")
  string(REPLACE " " ";" ua_architecture_remove_definitions_list ${ua_architecture_remove_definitions})
  remove_definitions(${ua_architecture_remove_definitions_list})
  foreach ( flag ${ua_architecture_remove_definitions} )
      string(REPLACE "${flag}" "" CMAKE_C_FLAGS ${CMAKE_C_FLAGS})
  endforeach()
endif(NOT "${ua_architecture_remove_definitions}" STREQUAL "")

GET_PROPERTY(ua_architecture_append_to_library GLOBAL PROPERTY UA_ARCHITECTURE_APPEND_TO_LIBRARY)
list(APPEND open62541_LIBRARIES ${ua_architecture_append_to_library})

target_compile_definitions(open62541 PUBLIC UA_ARCHITECTURE_${UA_ARCHITECTURE_UPPER})

# DLL requires linking to dependencies
target_link_libraries(open62541 ${open62541_LIBRARIES})

##########################
# Build Selected Targets #
##########################

# always include, builds with make doc
add_subdirectory(doc)

if(UA_BUILD_EXAMPLES)
    if(UA_ENABLE_AMALGAMATION)
        # Cannot compile tests with amalgamation. Not prepared for single header include
        message(FATAL_ERROR "Examples cannot be built with source amalgamation enabled")
    endif()
    add_subdirectory(examples)
endif()

if(UA_BUILD_UNIT_TESTS)
    if(UA_ENABLE_AMALGAMATION)
        # Cannot compile tests with amalgamation. Amalgamation uses the default plugins, not the testing plugins
        message(FATAL_ERROR "Unit tests cannot be generated with source amalgamation enabled")
    endif()
    enable_testing()
    add_subdirectory(tests)
endif()

if(UA_BUILD_FUZZING OR UA_BUILD_OSS_FUZZ OR UA_BUILD_FUZZING_CORPUS)
    add_subdirectory(tests/fuzz)
endif()

if(UA_BUILD_TOOLS)
    if(UA_ENABLE_JSON_ENCODING)
        add_subdirectory(tools/ua2json)
    endif()
endif()

########################
# Linting as target    #
########################
include(linting_target)

##########################
# Installation           #
##########################
# invoke via `make install`
# specify install location with `-DCMAKE_INSTALL_PREFIX=xyz`
# Enable shared library with `-DBUILD_SHARED_LIBS=ON`

set(cmake_configfile_install ${CMAKE_INSTALL_LIBDIR}/cmake/open62541)
set(open62541_install_tools_dir share/open62541/tools)
set(open62541_install_nodeset_dir share/open62541/tools/ua-nodeset)

# This list of components allows to define a find_package requirement.
# E.g.:
# find_package(open62541 1.0.0 REQUIRED COMPONENTS Events Methods FullNamespace)
set(open62541_enabled_components "")
if(UA_NAMESPACE_ZERO STREQUAL "FULL")
    list(APPEND open62541_enabled_components "FullNamespace")
endif()
if(UA_ENABLE_METHODCALLS)
    list(APPEND open62541_enabled_components "Methods")
endif()
if(UA_ENABLE_SUBSCRIPTIONS)
    list(APPEND open62541_enabled_components "Subscriptions")
endif()
if(UA_ENABLE_PUBSUB)
    list(APPEND open62541_enabled_components "PubSub")
endif()
if(UA_ENABLE_ENCRYPTION)
    list(APPEND open62541_enabled_components "Encryption")
endif()
if(UA_ENABLE_AMALGAMATION)
    list(APPEND open62541_enabled_components "Amalgamation")
endif()
if(UA_ENABLE_HISTORIZING)
    list(APPEND open62541_enabled_components "Historizing")
endif()
if(UA_ENABLE_EXPERIMENTAL_HISTORIZING)
    list(APPEND open62541_enabled_components "ExperimentalHistorizing")
endif()
if(UA_ENABLE_SUBSCRIPTIONS_EVENTS)
    list(APPEND open62541_enabled_components "Events")
endif()
if(UA_MULTITHREADING)
    list(APPEND open62541_enabled_components "Multithreading")
endif()
if(UA_ENABLE_DISCOVERY)
    list(APPEND open62541_enabled_components "Discovery")
endif()
if(UA_ENABLE_DISCOVERY_MULTICAST)
    list(APPEND open62541_enabled_components "DiscoveryMulticast")
endif()

# export library (either static or shared depending on BUILD_SHARED_LIBS)
if(UA_PACK_DEBIAN)
    set(EXTRATARGETS "open62541-static")
else()
    set(EXTRATARGETS "")
endif()
install(TARGETS open62541 ${EXTRATARGETS}
        EXPORT open62541Targets
        LIBRARY DESTINATION ${CMAKE_INSTALL_LIBDIR}
        ARCHIVE DESTINATION ${CMAKE_INSTALL_LIBDIR}
        RUNTIME DESTINATION ${CMAKE_INSTALL_BINDIR}
        INCLUDES DESTINATION include)

if(UA_ENABLE_AMALGAMATION)
# Our default way of installation is the non-amalgamated version.
# See also https://github.com/open62541/open62541/pull/2292#discussion_r241106424
install(CODE "MESSAGE(WARNING \"Installation with UA_ENABLE_AMALGAMATION=ON is not recommended.\")")
endif()

include(CMakePackageConfigHelpers)
configure_package_config_file("${CMAKE_CURRENT_SOURCE_DIR}/tools/cmake/open62541Config.cmake.in"
                              "${CMAKE_CURRENT_BINARY_DIR}/open62541Config.cmake"
                              INSTALL_DESTINATION "${cmake_configfile_install}"
                              PATH_VARS open62541_install_tools_dir
                                        open62541_install_nodeset_dir
                                        open62541_enabled_components
                              )

set(open62541_VERSION)
get_target_property(open62541_VERSION open62541 VERSION)

write_basic_package_version_file("${CMAKE_CURRENT_BINARY_DIR}/open62541ConfigVersion.cmake"
                                 VERSION ${open62541_VERSION}
                                 COMPATIBILITY AnyNewerVersion)

install(EXPORT open62541Targets
        FILE open62541Targets.cmake
        DESTINATION "${cmake_configfile_install}"
        NAMESPACE open62541::)

export(
    TARGETS open62541
    NAMESPACE open62541::
    FILE ${CMAKE_CURRENT_BINARY_DIR}/open62541Targets.cmake
)

configure_file("${CMAKE_CURRENT_SOURCE_DIR}/tools/cmake/macros_public.cmake" "${CMAKE_CURRENT_BINARY_DIR}/open62541Macros.cmake" COPYONLY)

install(FILES "${CMAKE_CURRENT_BINARY_DIR}/open62541Config.cmake"
              "${CMAKE_CURRENT_BINARY_DIR}/open62541ConfigVersion.cmake"
              "${CMAKE_CURRENT_BINARY_DIR}/open62541Macros.cmake"
        DESTINATION "${cmake_configfile_install}")

if(${CMAKE_SYSTEM_NAME} STREQUAL "Linux")
    install(FILES "${PROJECT_BINARY_DIR}/src_generated/open62541.pc"
            DESTINATION ${CMAKE_INSTALL_LIBDIR}/pkgconfig)
endif()

set(UA_install_tools_dirs "tools/certs"
    "tools/nodeset_compiler"
    "tools/schema"
    "deps/ua-nodeset")

set(UA_install_tools_files "tools/generate_datatypes.py"
    "tools/generate_nodeid_header.py"
    "tools/generate_statuscode_descriptions.py")

install(DIRECTORY ${UA_install_tools_dirs} 
    DESTINATION ${open62541_install_tools_dir} 
    USE_SOURCE_PERMISSIONS
    FILES_MATCHING
    PATTERN "*"
    PATTERN "*.pyc" EXCLUDE
    )

install(FILES ${UA_install_tools_files} DESTINATION ${open62541_install_tools_dir})

if (UA_PACK_DEBIAN)
    set(UA_install_examples_dirs "examples/"
        "examples/access_control"
        "examples/custom_datatype"
        "examples/discovery"
        "examples/encryption"
        "examples/nodeset"
        "examples/pubsub")

    set(open62541_install_examples_dir share/open62541/examples)
    install(DIRECTORY ${UA_install_examples_dirs} COMPONENT examples DESTINATION ${open62541_install_examples_dir} USE_SOURCE_PERMISSIONS)
endif()

if(NOT UA_ENABLE_AMALGAMATION)
    # Recreate the include folder structure from the source also in /usr/lib/include/open62541

    set(FILES_TO_INSTALL
        ${exported_headers}
        ${default_plugin_headers}
        ${ua_architecture_headers})

    set(BASE_PATH_MAIN "${PROJECT_SOURCE_DIR}/include/open62541")
    set(BASE_PATH_PLUGINS "${PROJECT_SOURCE_DIR}/plugins/include/open62541")
    set(BASE_PATH_ARCH "${PROJECT_SOURCE_DIR}/arch")
    set(BASE_PATH_GENERATED "${PROJECT_BINARY_DIR}/src_generated/open62541")
    set(BASE_PATH_DEPS "${PROJECT_SOURCE_DIR}/deps")

    foreach ( file ${FILES_TO_INSTALL} )
        # Construct a relative path by replacing any occurence of the absolute path
        set(full_path ${file})
        string(REPLACE ${BASE_PATH_MAIN} "" file ${file})
        string(REPLACE ${BASE_PATH_PLUGINS} "" file ${file})
        string(REPLACE ${BASE_PATH_ARCH} "" file ${file})
        string(REPLACE ${BASE_PATH_GENERATED} "" file ${file})
        string(REPLACE ${BASE_PATH_DEPS} "" file ${file})

        get_filename_component( dir ${file} DIRECTORY )
        if(${full_path} MATCHES "deps")
            install( FILES ${full_path} DESTINATION include${dir} )
        else()
            install( FILES ${full_path} DESTINATION include/open62541${dir} )
        endif()
    endforeach()

else()
    # Export amalgamated header open62541.h which is generated due to build of 
    # open62541-object
    install(FILES ${PROJECT_BINARY_DIR}/open62541.h DESTINATION include)
endif()

add_subdirectory(tools/packaging)

##################################
# Visual studio solution folders #
##################################

set_property(GLOBAL PROPERTY USE_FOLDERS ON)
set_property(GLOBAL PROPERTY PREDEFINED_TARGETS_FOLDER "_CmakePredifinedTargets")

set_target_properties(open62541 PROPERTIES FOLDER "open62541/lib")
set_target_properties(open62541-object PROPERTIES FOLDER "open62541/lib")
if (UA_ENABLE_AMALGAMATION)
    set_target_properties(open62541-amalgamation-header PROPERTIES FOLDER "open62541/lib")
    set_target_properties(open62541-amalgamation-source PROPERTIES FOLDER "open62541/lib")
endif()

set_target_properties(open62541-generator-namespace PROPERTIES FOLDER "open62541/generators")
set_target_properties(open62541-generator-statuscode PROPERTIES FOLDER "open62541/generators")
set_target_properties(open62541-generator-transport PROPERTIES FOLDER "open62541/generators")
set_target_properties(open62541-generator-types PROPERTIES FOLDER "open62541/generators")<|MERGE_RESOLUTION|>--- conflicted
+++ resolved
@@ -1,6 +1,6 @@
 cmake_minimum_required(VERSION 3.0...3.12)
 project(open62541)
-# set(CMAKE_VERBOSE_MAKEFILE ON)
+
 
 set(OPEN62541_SOURCE_DIR "${CMAKE_CURRENT_SOURCE_DIR}")
 
@@ -726,13 +726,9 @@
 		     ${PROJECT_SOURCE_DIR}/src/server/ua_server_async.h
                      ${PROJECT_SOURCE_DIR}/src/server/ua_server_internal.h
                      ${PROJECT_SOURCE_DIR}/src/server/ua_services.h
-<<<<<<< HEAD
                      ${PROJECT_SOURCE_DIR}/src/server/ua_service_table_internal.h
                      ${PROJECT_SOURCE_DIR}/src/client/ua_client_internal.h
-					 ${PROJECT_SOURCE_DIR}/src/server/ua_server_async.h)
-=======
-                     ${PROJECT_SOURCE_DIR}/src/client/ua_client_internal.h)
->>>>>>> 747ca0d8
+		     ${PROJECT_SOURCE_DIR}/src/server/ua_server_async.h)
 
 # TODO: make client optional
 set(lib_sources ${PROJECT_SOURCE_DIR}/src/ua_types.c
